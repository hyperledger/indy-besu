--- conflicted
+++ resolved
@@ -1,11 +1,8 @@
 pub mod credential_definition_registry;
 pub mod did_ethr_registry;
-<<<<<<< HEAD
 pub mod did_indy_registry;
 pub mod did_resolver;
-=======
 pub mod legacy_mapping_registry;
->>>>>>> 3713d1ef
 pub mod role_control;
 pub mod schema_registry;
 pub mod validator_control;