--- conflicted
+++ resolved
@@ -47,11 +47,7 @@
 web3-wasm = { package = "web3", version = "0.19.0", default-features = false, features = ["wasm", "http", "http-tls"], optional = true }
 
 [dev-dependencies]
-<<<<<<< HEAD
-rstest = "0.18.0"
-=======
 rstest = "0.18.2"
->>>>>>> ec4e2433
 mockall = "0.12.0"
 env_logger = "0.10.0"
 rand = "0.8.5"
