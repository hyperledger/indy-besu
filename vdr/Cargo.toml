[package]
name = "indy-besu-vdr"
description = "A client library for interacting with Indy Ledger 2.0."
version = "0.0.1"
authors = ["Artem Ivanov <artem.ivanov@dsr-corporation.com>"]
edition = "2021"
license = "Apache-2.0"
readme = "./README.md"

[lib]
name = "indy_besu_vdr"
path = "src/lib.rs"
crate-type = ["rlib", "cdylib"]

[features]
default = ["web3"]
wasm = ["web-sys", "web3-wasm"]
ledger_test = ["basic_signer"]
basic_signer = ["secp256k1", "rand"]
migration = []

[dependencies]
log = "0.4"
log-derive = "0.4.1"
async-std = { version = "1.12.0", features = ["attributes", "tokio1"] }
async-trait = "0.1.73"
base64 = "0.21.7"
bs58 = "0.5.0"
chrono = "0.4.31"
ethereum = "0.15.0"
ethereum-types = "0.14.1"
ethabi = "18.0.0"
ethers-core = "2.0.12"
hex = "0.4.3"
futures = "0.3.28"
once_cell = "1.18.0"
indy-data-types = "0.7.1"
rand = { version = "0.8.5", optional = true }
secp256k1 = { version = "0.28.0", optional = true, features = ["recovery", "rand"] }
sha3 = "0.10.8"
serde = "1.0.188"
serde_derive = "1.0.188"
serde_json = "1.0.107"
thiserror = "1.0.49"
web3 = { version = "0.20.0", optional = true }
web-sys = { version = "0.3.64", optional = true, features = ["Window"] }
<<<<<<< HEAD
web3-wasm = { package = "web3", version = "0.19.0", default-features = false, features = ["wasm", "http", "http-tls"], optional = true }
regex-lite = "0.1.5"
=======
web3-wasm = { package = "web3", version = "0.20.0", default-features = false, features = ["wasm", "http", "http-tls"], optional = true }
jsonrpc-core = "18.0.0"
>>>>>>> cf279f0f

[dev-dependencies]
rstest = "0.18.2"
mockall = "0.12.0"
env_logger = "0.10.0"
rand = "0.8.5"
ed25519-dalek = { version = "2", features = ["rand_core"] }

[patch.crates-io]
web3 = { git = 'https://github.com/DSRCorporation/rust-web3.git'}<|MERGE_RESOLUTION|>--- conflicted
+++ resolved
@@ -44,13 +44,9 @@
 thiserror = "1.0.49"
 web3 = { version = "0.20.0", optional = true }
 web-sys = { version = "0.3.64", optional = true, features = ["Window"] }
-<<<<<<< HEAD
-web3-wasm = { package = "web3", version = "0.19.0", default-features = false, features = ["wasm", "http", "http-tls"], optional = true }
-regex-lite = "0.1.5"
-=======
 web3-wasm = { package = "web3", version = "0.20.0", default-features = false, features = ["wasm", "http", "http-tls"], optional = true }
 jsonrpc-core = "18.0.0"
->>>>>>> cf279f0f
+regex-lite = "0.1.5"
 
 [dev-dependencies]
 rstest = "0.18.2"
