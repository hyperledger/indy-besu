--- conflicted
+++ resolved
@@ -8,13 +8,8 @@
     },
     error::VdrResult,
     types::{
-<<<<<<< HEAD
         Address, MethodStringParam, Transaction, TransactionBuilder,
         TransactionEndorsingDataBuilder, TransactionParser, TransactionType,
-=======
-        Address, EventParser, EventQueryBuilder, MethodStringParam, Transaction,
-        TransactionBuilder, TransactionEndorsingDataBuilder, TransactionParser, TransactionType,
->>>>>>> 3713d1ef
     },
     SignatureData, TransactionEndorsingData, VdrError,
 };
@@ -79,16 +74,11 @@
         .set_contract(CONTRACT_NAME)
         .set_identity(&identity)
         .add_param(&identity)?
-<<<<<<< HEAD
         .add_param(&MethodStringParam::from(
             METHOD_CREATE_CREDENTIAL_DEFINITION,
         ))?
         .add_param(&id)?
         .add_param(&credential_definition.issuer_id)?
-=======
-        .add_param(MethodStringParam::from(METHOD_CREATE_CREDENTIAL_DEFINITION))?
-        .add_param(id)?
->>>>>>> 3713d1ef
         .add_param(&credential_definition.schema_id)?
         .add_param(credential_definition)?
         .build(client)
@@ -149,7 +139,6 @@
     client: &LedgerClient,
     id: &CredentialDefinitionId,
 ) -> VdrResult<Transaction> {
-    // TODO: validate credential definition
     TransactionBuilder::new()
         .set_contract(CONTRACT_NAME)
         .set_method(METHOD_RESOLVE_CREDENTIAL_DEFINITION)
@@ -177,33 +166,8 @@
     // TODO: validate credential definition
     TransactionParser::new()
         .set_contract(CONTRACT_NAME)
-<<<<<<< HEAD
         .set_method(METHOD_RESOLVE_CREDENTIAL_DEFINITION)
         .parse::<CredentialDefinitionRecord>(client, bytes)
-=======
-        .set_method(METHOD_CREDENTIAL_DEFINITION_CREATED)
-        .parse::<Block>(client, bytes)
-}
-
-/// Parse CredentialDefinitionRegistry.CredentialDefinitionCreated from the event log.
-///
-/// # Params
-/// - `client` client connected to the network where contract will be executed
-/// - `bytes` result bytes returned from the ledger
-///
-/// # Returns
-///   Parsed Credential Definition event object
-#[logfn(Info)]
-#[logfn_inputs(Debug)]
-pub fn parse_credential_definition_created_event(
-    client: &LedgerClient,
-    log: &EventLog,
-) -> VdrResult<CredentialDefinitionCreatedEvent> {
-    EventParser::new()
-        .set_contract(CONTRACT_NAME)
-        .set_event(EVENT_CREDENTIAL_DEFINITION_CREATED)
-        .parse(client, log)
->>>>>>> 3713d1ef
 }
 
 /// Single step function to resolve a Credential Definition for the given ID
@@ -220,8 +184,7 @@
 ) -> VdrResult<CredentialDefinition> {
     let transaction = build_resolve_credential_definition_transaction(client, id).await?;
     let response = client.submit_transaction(&transaction).await?;
-<<<<<<< HEAD
-    println!("crededf {:?}", response);
+
     if response.is_empty() {
         return Err(VdrError::ClientInvalidResponse(format!(
             "Credential Definition not found for id: {:?}",
@@ -229,28 +192,8 @@
         )));
     }
     let cred_def_record = parse_resolve_credential_definition_result(client, &response)?;
-    Ok(cred_def_record.credential_definition)
-=======
-    let created_block = parse_credential_definition_created_result(client, &response)?;
-
-    let schema_query = build_get_credential_definition_query(
-        client,
-        id,
-        Some(&created_block),
-        Some(&created_block),
-    )
-    .await?;
-    let events = client.query_events(&schema_query).await?;
-
-    if events.len() != 1 {
-        return Err(VdrError::ClientInvalidResponse(
-            format!("Unable to resolve schema: Unexpected amount of schema created events received for id: {:?}", id)
-        ));
-    }
-
-    let cred_def = parse_credential_definition_created_event(client, &events[0])?.cred_def;
-
-    let cred_def_id = cred_def.id();
+
+    let cred_def_id = cred_def_record.credential_definition.id();
     if &cred_def_id != id {
         return Err(VdrError::InvalidCredentialDefinition(format!(
             "Credential Definition ID {} does not match to requested {}",
@@ -259,8 +202,7 @@
         )));
     }
 
-    Ok(cred_def)
->>>>>>> 3713d1ef
+    Ok(cred_def_record.credential_definition)
 }
 
 #[cfg(test)]
@@ -269,6 +211,7 @@
     use crate::{
         client::client::test::{
             mock_client, CHAIN_ID, CRED_DEF_REGISTRY_ADDRESS, DEFAULT_NONCE, TEST_ACCOUNT,
+            TRUSTEE_ACCOUNT,
         },
         contracts::{
             cl::types::{
@@ -281,11 +224,11 @@
             did::types::{did::DID, did_doc::test::TEST_ETHR_DID},
         },
     };
+    use rstest::rstest;
     use std::sync::RwLock;
 
     mod build_create_credential_definition_transaction {
         use super::*;
-        use rstest::rstest;
         use serde_json::Value;
 
         #[async_std::test]
@@ -307,48 +250,38 @@
                 nonce: Some(DEFAULT_NONCE.clone()),
                 chain_id: CHAIN_ID,
                 data: vec![
-<<<<<<< HEAD
                     182, 196, 9, 117, 0, 0, 0, 0, 0, 0, 0, 0, 0, 0, 0, 0, 240, 226, 219, 108, 141,
-                    198, 198, 129, 187, 93, 106, 209, 33, 161, 7, 243, 0, 233, 178, 181, 109, 71,
-                    26, 149, 232, 163, 135, 235, 109, 104, 137, 85, 62, 141, 209, 156, 9, 33, 105,
-                    94, 200, 254, 71, 119, 190, 195, 248, 17, 17, 141, 239, 177, 0, 0, 0, 0, 0, 0,
-                    0, 0, 0, 0, 0, 0, 0, 0, 0, 0, 0, 0, 0, 0, 0, 0, 0, 0, 0, 0, 0, 0, 0, 0, 0, 160,
-                    34, 27, 23, 130, 143, 227, 3, 94, 147, 14, 185, 63, 10, 50, 145, 115, 71, 104,
-                    106, 145, 232, 190, 123, 84, 240, 64, 217, 94, 167, 52, 119, 152, 0, 0, 0, 0,
-                    0, 0, 0, 0, 0, 0, 0, 0, 0, 0, 0, 0, 0, 0, 0, 0, 0, 0, 0, 0, 0, 0, 0, 0, 0, 0,
-                    1, 0, 0, 0, 0, 0, 0, 0, 0, 0, 0, 0, 0, 0, 0, 0, 0, 0, 0, 0, 0, 0, 0, 0, 0, 0,
-                    0, 0, 0, 0, 0, 0, 0, 59, 100, 105, 100, 58, 101, 116, 104, 114, 58, 116, 101,
-                    115, 116, 110, 101, 116, 58, 48, 120, 102, 48, 101, 50, 100, 98, 54, 99, 56,
-                    100, 99, 54, 99, 54, 56, 49, 98, 98, 53, 100, 54, 97, 100, 49, 50, 49, 97, 49,
-                    48, 55, 102, 51, 48, 48, 101, 57, 98, 50, 98, 53, 0, 0, 0, 0, 0, 0, 0, 0, 0, 0,
-=======
-                    187, 199, 66, 65, 0, 0, 0, 0, 0, 0, 0, 0, 0, 0, 0, 0, 240, 226, 219, 108, 141,
                     198, 198, 129, 187, 93, 106, 209, 33, 161, 7, 243, 0, 233, 178, 181, 190, 177,
                     72, 242, 21, 171, 224, 191, 86, 212, 4, 12, 89, 70, 109, 83, 153, 187, 19, 51,
-                    18, 37, 31, 233, 114, 33, 60, 132, 133, 72, 249, 229, 34, 27, 23, 130, 143,
-                    227, 3, 94, 147, 14, 185, 63, 10, 50, 145, 115, 71, 104, 106, 145, 232, 190,
-                    123, 84, 240, 64, 217, 94, 167, 52, 119, 152, 0, 0, 0, 0, 0, 0, 0, 0, 0, 0, 0,
-                    0, 0, 0, 0, 0, 0, 0, 0, 0, 0, 0, 0, 0, 0, 0, 0, 0, 0, 0, 0, 128, 0, 0, 0, 0, 0,
->>>>>>> 3713d1ef
-                    0, 0, 0, 0, 0, 0, 0, 0, 0, 0, 0, 0, 0, 0, 0, 0, 0, 0, 0, 0, 0, 0, 0, 0, 0, 1,
-                    42, 123, 34, 105, 115, 115, 117, 101, 114, 73, 100, 34, 58, 34, 100, 105, 100,
+                    18, 37, 31, 233, 114, 33, 60, 132, 133, 72, 249, 229, 0, 0, 0, 0, 0, 0, 0, 0,
+                    0, 0, 0, 0, 0, 0, 0, 0, 0, 0, 0, 0, 0, 0, 0, 0, 0, 0, 0, 0, 0, 0, 0, 160, 34,
+                    27, 23, 130, 143, 227, 3, 94, 147, 14, 185, 63, 10, 50, 145, 115, 71, 104, 106,
+                    145, 232, 190, 123, 84, 240, 64, 217, 94, 167, 52, 119, 152, 0, 0, 0, 0, 0, 0,
+                    0, 0, 0, 0, 0, 0, 0, 0, 0, 0, 0, 0, 0, 0, 0, 0, 0, 0, 0, 0, 0, 0, 0, 0, 1, 0,
+                    0, 0, 0, 0, 0, 0, 0, 0, 0, 0, 0, 0, 0, 0, 0, 0, 0, 0, 0, 0, 0, 0, 0, 0, 0, 0,
+                    0, 0, 0, 0, 0, 59, 100, 105, 100, 58, 101, 116, 104, 114, 58, 116, 101, 115,
+                    116, 110, 101, 116, 58, 48, 120, 102, 48, 101, 50, 100, 98, 54, 99, 56, 100,
+                    99, 54, 99, 54, 56, 49, 98, 98, 53, 100, 54, 97, 100, 49, 50, 49, 97, 49, 48,
+                    55, 102, 51, 48, 48, 101, 57, 98, 50, 98, 53, 0, 0, 0, 0, 0, 0, 0, 0, 0, 0, 0,
+                    0, 0, 0, 0, 0, 0, 0, 0, 0, 0, 0, 0, 0, 0, 0, 0, 0, 0, 0, 0, 0, 0, 0, 0, 1, 42,
+                    123, 34, 105, 115, 115, 117, 101, 114, 73, 100, 34, 58, 34, 100, 105, 100, 58,
+                    101, 116, 104, 114, 58, 116, 101, 115, 116, 110, 101, 116, 58, 48, 120, 102,
+                    48, 101, 50, 100, 98, 54, 99, 56, 100, 99, 54, 99, 54, 56, 49, 98, 98, 53, 100,
+                    54, 97, 100, 49, 50, 49, 97, 49, 48, 55, 102, 51, 48, 48, 101, 57, 98, 50, 98,
+                    53, 34, 44, 34, 115, 99, 104, 101, 109, 97, 73, 100, 34, 58, 34, 100, 105, 100,
                     58, 101, 116, 104, 114, 58, 116, 101, 115, 116, 110, 101, 116, 58, 48, 120,
                     102, 48, 101, 50, 100, 98, 54, 99, 56, 100, 99, 54, 99, 54, 56, 49, 98, 98, 53,
                     100, 54, 97, 100, 49, 50, 49, 97, 49, 48, 55, 102, 51, 48, 48, 101, 57, 98, 50,
-                    98, 53, 34, 44, 34, 115, 99, 104, 101, 109, 97, 73, 100, 34, 58, 34, 100, 105,
-                    100, 58, 101, 116, 104, 114, 58, 116, 101, 115, 116, 110, 101, 116, 58, 48,
-                    120, 102, 48, 101, 50, 100, 98, 54, 99, 56, 100, 99, 54, 99, 54, 56, 49, 98,
-                    98, 53, 100, 54, 97, 100, 49, 50, 49, 97, 49, 48, 55, 102, 51, 48, 48, 101, 57,
-                    98, 50, 98, 53, 47, 97, 110, 111, 110, 99, 114, 101, 100, 115, 47, 118, 48, 47,
-                    83, 67, 72, 69, 77, 65, 47, 70, 49, 68, 67, 108, 97, 70, 69, 122, 105, 51, 116,
-                    47, 49, 46, 48, 46, 48, 34, 44, 34, 99, 114, 101, 100, 68, 101, 102, 84, 121,
-                    112, 101, 34, 58, 34, 67, 76, 34, 44, 34, 116, 97, 103, 34, 58, 34, 100, 101,
-                    102, 97, 117, 108, 116, 34, 44, 34, 118, 97, 108, 117, 101, 34, 58, 123, 34,
-                    110, 34, 58, 34, 55, 55, 57, 46, 46, 46, 51, 57, 55, 34, 44, 34, 114, 99, 116,
-                    120, 116, 34, 58, 34, 55, 55, 52, 46, 46, 46, 57, 55, 55, 34, 44, 34, 115, 34,
-                    58, 34, 55, 53, 48, 46, 46, 56, 57, 51, 34, 44, 34, 122, 34, 58, 34, 54, 51,
-                    50, 46, 46, 46, 48, 48, 53, 34, 125, 125, 0, 0, 0, 0, 0, 0, 0, 0, 0, 0, 0, 0,
-                    0, 0, 0, 0, 0, 0, 0, 0, 0, 0,
+                    98, 53, 47, 97, 110, 111, 110, 99, 114, 101, 100, 115, 47, 118, 48, 47, 83, 67,
+                    72, 69, 77, 65, 47, 70, 49, 68, 67, 108, 97, 70, 69, 122, 105, 51, 116, 47, 49,
+                    46, 48, 46, 48, 34, 44, 34, 99, 114, 101, 100, 68, 101, 102, 84, 121, 112, 101,
+                    34, 58, 34, 67, 76, 34, 44, 34, 116, 97, 103, 34, 58, 34, 100, 101, 102, 97,
+                    117, 108, 116, 34, 44, 34, 118, 97, 108, 117, 101, 34, 58, 123, 34, 110, 34,
+                    58, 34, 55, 55, 57, 46, 46, 46, 51, 57, 55, 34, 44, 34, 114, 99, 116, 120, 116,
+                    34, 58, 34, 55, 55, 52, 46, 46, 46, 57, 55, 55, 34, 44, 34, 115, 34, 58, 34,
+                    55, 53, 48, 46, 46, 56, 57, 51, 34, 44, 34, 122, 34, 58, 34, 54, 51, 50, 46,
+                    46, 46, 48, 48, 53, 34, 125, 125, 0, 0, 0, 0, 0, 0, 0, 0, 0, 0, 0, 0, 0, 0, 0,
+                    0, 0, 0, 0, 0, 0, 0,
                 ],
                 signature: RwLock::new(None),
                 hash: None,
@@ -363,17 +296,18 @@
             #[case] tag: &str,
             #[case] value: Value,
         ) {
-            init_env_logger();
             let client = mock_client();
-            let (id, mut cred_def) =
-                credential_definition(&DID::from(ISSUER_ID), &SchemaId::from(SCHEMA_ID), Some(tag));
+            let mut cred_def = credential_definition(
+                &DID::from(TEST_ETHR_DID),
+                &SchemaId::from(SCHEMA_ID),
+                Some(tag),
+            );
             cred_def.tag = tag.to_string();
             cred_def.value = value;
 
             let err = build_create_credential_definition_transaction(
                 &client,
-                &TRUSTEE_ACC,
-                &id,
+                &TRUSTEE_ACCOUNT,
                 &cred_def,
             )
             .await
@@ -394,7 +328,6 @@
                 &SchemaId::from(SCHEMA_ID),
                 Some(CREDENTIAL_DEFINITION_TAG),
             );
-<<<<<<< HEAD
             let transaction =
                 build_resolve_credential_definition_transaction(&client, &cred_def.id())
                     .await
@@ -406,32 +339,18 @@
                 nonce: None,
                 chain_id: CHAIN_ID,
                 data: vec![
-                    159, 136, 157, 181, 109, 71, 26, 149, 232, 163, 135, 235, 109, 104, 137, 85,
-                    62, 141, 209, 156, 9, 33, 105, 94, 200, 254, 71, 119, 190, 195, 248, 17, 17,
-                    141, 239, 177,
+                    159, 136, 157, 181, 190, 177, 72, 242, 21, 171, 224, 191, 86, 212, 4, 12, 89,
+                    70, 109, 83, 153, 187, 19, 51, 18, 37, 31, 233, 114, 33, 60, 132, 133, 72, 249,
+                    229,
                 ],
                 signature: RwLock::new(None),
                 hash: None,
-=======
-            let query = build_get_credential_definition_query(&client, &id, None, None)
-                .await
-                .unwrap();
-            let expected_query = EventQuery {
-                address: CRED_DEF_REGISTRY_ADDRESS.clone(),
-                from_block: None,
-                to_block: None,
-                event_signature: None,
-                event_filter: Some(
-                    "beb148f215abe0bf56d4040c59466d5399bb133312251fe972213c848548f9e5".to_string(),
-                ),
->>>>>>> 3713d1ef
             };
             assert_eq!(expected_transaction, transaction);
         }
     }
 
     mod parse_resolve_credential_definition_result {
-<<<<<<< HEAD
         use super::*;
 
         #[test]
@@ -470,44 +389,5 @@
             );
             assert_eq!(expected_cred_def, parsed_cred_def.credential_definition);
         }
-=======
-        // use super::*;
-        //
-        // #[test]
-        // fn parse_resolve_credential_definition_result_test() {
-        //     init_env_logger();
-        //     let client = mock_client();
-        //     let data = vec![
-        //         0, 0, 0, 0, 0, 0, 0, 0, 0, 0, 0, 0, 0, 0, 0, 0, 0, 0, 0, 0, 0, 0, 0, 0, 0, 0, 0, 0,
-        //         0, 0, 0, 32, 0, 0, 0, 0, 0, 0, 0, 0, 0, 0, 0, 0, 0, 0, 0, 0, 0, 0, 0, 0, 0, 0, 0,
-        //         0, 0, 0, 0, 0, 0, 0, 0, 64, 0, 0, 0, 0, 0, 0, 0, 0, 0, 0, 0, 0, 0, 0, 0, 0, 0, 0,
-        //         0, 0, 0, 0, 0, 0, 0, 0, 0, 0, 101, 166, 63, 232, 0, 0, 0, 0, 0, 0, 0, 0, 0, 0, 0,
-        //         0, 0, 0, 0, 0, 0, 0, 0, 0, 0, 0, 0, 0, 0, 0, 0, 0, 0, 0, 1, 4, 123, 34, 99, 114,
-        //         101, 100, 68, 101, 102, 84, 121, 112, 101, 34, 58, 34, 67, 76, 34, 44, 34, 105,
-        //         115, 115, 117, 101, 114, 73, 100, 34, 58, 34, 100, 105, 100, 58, 105, 110, 100,
-        //         121, 50, 58, 116, 101, 115, 116, 110, 101, 116, 58, 51, 76, 112, 106, 115, 122,
-        //         107, 103, 84, 109, 69, 51, 113, 84, 104, 103, 101, 50, 53, 70, 90, 119, 34, 44, 34,
-        //         115, 99, 104, 101, 109, 97, 73, 100, 34, 58, 34, 100, 105, 100, 58, 105, 110, 100,
-        //         121, 50, 58, 116, 101, 115, 116, 110, 101, 116, 58, 51, 76, 112, 106, 115, 122,
-        //         107, 103, 84, 109, 69, 51, 113, 84, 104, 103, 101, 50, 53, 70, 90, 119, 47, 97,
-        //         110, 111, 110, 99, 114, 101, 100, 115, 47, 118, 48, 47, 83, 67, 72, 69, 77, 65, 47,
-        //         70, 49, 68, 67, 108, 97, 70, 69, 122, 105, 51, 116, 47, 49, 46, 48, 46, 48, 34, 44,
-        //         34, 116, 97, 103, 34, 58, 34, 100, 101, 102, 97, 117, 108, 116, 34, 44, 34, 118,
-        //         97, 108, 117, 101, 34, 58, 123, 34, 110, 34, 58, 34, 55, 55, 57, 46, 46, 46, 51,
-        //         57, 55, 34, 44, 34, 114, 99, 116, 120, 116, 34, 58, 34, 55, 55, 52, 46, 46, 46, 57,
-        //         55, 55, 34, 44, 34, 115, 34, 58, 34, 55, 53, 48, 46, 46, 56, 57, 51, 34, 44, 34,
-        //         122, 34, 58, 34, 54, 51, 50, 46, 46, 46, 48, 48, 53, 34, 125, 125, 0, 0, 0, 0, 0,
-        //         0, 0, 0, 0, 0, 0, 0, 0, 0, 0, 0, 0, 0, 0, 0, 0, 0, 0, 0, 0, 0, 0, 0,
-        //     ];
-        //     let parsed_cred_def =
-        //         parse_resolve_credential_definition_result(&client, &data).unwrap();
-        //     let (_, expected_cred_def) = credential_definition(
-        //         &DID::from(ISSUER_ID),
-        //         &SchemaId::from(SCHEMA_ID),
-        //         Some(CREDENTIAL_DEFINITION_TAG),
-        //     );
-        //     assert_eq!(expected_cred_def, parsed_cred_def);
-        // }
->>>>>>> 3713d1ef
     }
 }