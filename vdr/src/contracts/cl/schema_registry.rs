--- conflicted
+++ resolved
@@ -74,15 +74,10 @@
         client::test::{client, CHAIN_ID, SCHEMA_REGISTRY_ADDRESS},
         contracts::{
             cl::types::schema::test::{schema, SCHEMA_NAME},
-            did::did_doc::test::ISSUER_ID,
+            did::types::did_doc::test::ISSUER_ID,
         },
-<<<<<<< HEAD
         signer::signer::test::ACCOUNT,
         DID,
-=======
-        did::DID,
-        signer::test::ACCOUNT,
->>>>>>> 64883447
     };
 
     #[cfg(feature = "ledger_test")]
@@ -186,11 +181,7 @@
 
     mod parse_resolve_schema_result {
         use super::*;
-<<<<<<< HEAD
         use crate::DID;
-=======
-        use crate::did::DID;
->>>>>>> 64883447
 
         #[test]
         fn parse_resolve_schema_result_test() {
