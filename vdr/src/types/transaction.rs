--- conflicted
+++ resolved
@@ -505,11 +505,7 @@
     type Error = VdrError;
 
     fn try_from(value: &Nonce) -> Result<Self, Self::Error> {
-<<<<<<< HEAD
         (&MethodUintBytesParam::from(value.0)).try_into()
-=======
-        MethodUintBytesParam::from(value.0).try_into()
->>>>>>> 3713d1ef
     }
 }
 
@@ -524,11 +520,7 @@
     use super::*;
     use crate::{
         client::client::test::{
-<<<<<<< HEAD
             mock_client, CHAIN_ID, DEFAULT_NONCE, INVALID_ADDRESS, TRUSTEE_ACCOUNT,
-=======
-            mock_client, CHAIN_ID, DEFAULT_NONCE, INVALID_ADDRESS, TRUSTEE_ACC,
->>>>>>> 3713d1ef
             VALIDATOR_CONTROL_ADDRESS,
         },
         contracts::network::test::{
@@ -545,11 +537,7 @@
     pub fn write_transaction() -> Transaction {
         Transaction {
             type_: TransactionType::Write,
-<<<<<<< HEAD
             from: Some(TRUSTEE_ACCOUNT.clone()),
-=======
-            from: Some(TRUSTEE_ACC.clone()),
->>>>>>> 3713d1ef
             to: VALIDATOR_CONTROL_ADDRESS.clone(),
             nonce: Some(DEFAULT_NONCE.clone()),
             chain_id: CHAIN_ID,
@@ -645,7 +633,6 @@
 
         #[rstest]
         #[case::contract_name_does_not_set(
-<<<<<<< HEAD
             None,
             CONTRACT_METHOD_EXAMPLE,
             Some(TransactionType::Read),
@@ -672,34 +659,6 @@
             Some(TransactionType::Write),
             None,
             VdrError::ClientInvalidTransaction("Transaction `sender` is not set".to_string())
-=======
-        None,
-        CONTRACT_METHOD_EXAMPLE,
-        Some(TransactionType::Read),
-        None,
-        VdrError::ClientInvalidState("Contract name is not set".to_string())
-        )]
-        #[case::contract_method_does_not_set(
-        CONTRACT_NAME_EXAMPLE,
-        None,
-        Some(TransactionType::Read),
-        None,
-        VdrError::ClientInvalidState("Contract method is not set".to_string())
-        )]
-        #[case::contract_method_does_not_exist(
-        CONTRACT_NAME_EXAMPLE,
-        INVALID_METHOD,
-        Some(TransactionType::Read),
-        None,
-        VdrError::ContractInvalidName("123".to_string())
-        )]
-        #[case::write_sender_does_not_set(
-        CONTRACT_NAME_EXAMPLE,
-        CONTRACT_METHOD_EXAMPLE,
-        Some(TransactionType::Write),
-        None,
-        VdrError::ClientInvalidTransaction("Transaction `sender` is not set".to_string())
->>>>>>> 3713d1ef
         )]
         #[case::invalid_from_address(
         CONTRACT_NAME_EXAMPLE,
@@ -757,7 +716,6 @@
 
         #[rstest]
         #[case::empty_response_bytes(
-<<<<<<< HEAD
             CONTRACT_NAME_EXAMPLE,
             CONTRACT_METHOD_EXAMPLE,
             EMPTY_RESPONSE,
@@ -786,36 +744,6 @@
             INVALID_METHOD,
             VALIDATOR_LIST_BYTES,
             VdrError::ContractInvalidName("123".to_string())
-=======
-        CONTRACT_NAME_EXAMPLE,
-        CONTRACT_METHOD_EXAMPLE,
-        EMPTY_RESPONSE,
-        VdrError::ContractInvalidResponseData("Empty response bytes".to_string())
-        )]
-        #[case::contract_not_set(
-        None,
-        CONTRACT_METHOD_EXAMPLE,
-        VALIDATOR_LIST_BYTES,
-        VdrError::ClientInvalidState("Contract name is not set".to_string())
-        )]
-        #[case::contract_does_not_exist(
-        INVALID_CONTRACT,
-        CONTRACT_METHOD_EXAMPLE,
-        VALIDATOR_LIST_BYTES,
-        VdrError::ContractInvalidName("123".to_string())
-        )]
-        #[case::contract_method_not_set(
-        CONTRACT_NAME_EXAMPLE,
-        None,
-        VALIDATOR_LIST_BYTES,
-        VdrError::ClientInvalidState("Contract method is not set".to_string())
-        )]
-        #[case::contract_method_does_not_exist(
-        CONTRACT_NAME_EXAMPLE,
-        INVALID_METHOD,
-        VALIDATOR_LIST_BYTES,
-        VdrError::ContractInvalidName("123".to_string())
->>>>>>> 3713d1ef
         )]
         async fn transaction_parser_tests(
             #[case] contract: Option<&str>,
