--- conflicted
+++ resolved
@@ -3,27 +3,17 @@
     contracts::{
         auth::{role_control, Role},
         cl::types::{credential_definition::test::credential_definition, schema::test::schema},
-<<<<<<< HEAD
         did::{did_indy_registry, types::did_doc::test::did_doc, DidRecord, DID, ETHR_DID_METHOD},
-=======
-    },
-    did_ethr_registry::ETHR_DID_METHOD,
-    error::VdrResult,
-    signer::basic_signer::{
-        test::{basic_signer, TRUSTEE_ACC},
-        BasicSigner,
->>>>>>> 3713d1ef
     },
     signer::basic_signer::{test::basic_signer, BasicSigner},
     types::{Address, SignatureData, Transaction},
-    LedgerClient, TransactionEndorsingData, DID,
+    LedgerClient, TransactionEndorsingData,
 };
 
 mod helpers {
     use super::*;
     use crate::{Address, LedgerClient};
 
-<<<<<<< HEAD
     pub async fn sign_and_submit_transaction(
         client: &LedgerClient,
         transaction: Transaction,
@@ -68,20 +58,6 @@
         assign_role(&client, &identity, &Role::Trustee, &signer).await;
         identity
     }
-=======
-async fn sign_and_submit_transaction(
-    client: &LedgerClient,
-    transaction: Transaction,
-    signer: &BasicSigner,
-) -> String {
-    let sign_bytes = transaction.get_signing_bytes().unwrap();
-    let signature = signer
-        .sign(&sign_bytes, transaction.from.as_ref().unwrap().as_ref())
-        .unwrap();
-    transaction.set_signature(signature);
-    let block_hash = client.submit_transaction(&transaction).await.unwrap();
-    client.get_receipt(&block_hash).await.unwrap()
->>>>>>> 3713d1ef
 }
 
 mod did_indy {
@@ -193,6 +169,7 @@
                 types::{
                     did_doc::test::default_ethr_did_document, did_doc_attribute::DidDocAttribute,
                 },
+                DID,
             },
             types::did::ParsedDid,
             ETHR_DID_METHOD,
@@ -503,11 +480,7 @@
 
         let transaction = schema_registry::build_create_schema_signed_transaction(
             client,
-<<<<<<< HEAD
             &TRUSTEE_ACCOUNT.clone(),
-=======
-            &TRUSTEE_ACC.clone(),
->>>>>>> 3713d1ef
             &schema,
             &signature,
         )
@@ -529,11 +502,7 @@
         let schema = schema(&did, None);
         let transaction = schema_registry::build_create_schema_transaction(
             &client,
-<<<<<<< HEAD
             &TRUSTEE_ACCOUNT.clone(),
-=======
-            &TRUSTEE_ACC.clone(),
->>>>>>> 3713d1ef
             &schema,
         )
         .await
@@ -580,21 +549,12 @@
         let did = DID::build(ETHR_DID_METHOD, None, TRUSTEE_ACCOUNT.as_ref());
 
         // create Schema
-<<<<<<< HEAD
         let schema = schema(&did, None);
         let transaction =
             schema_registry::build_create_schema_transaction(&client, &TRUSTEE_ACCOUNT, &schema)
                 .await
                 .unwrap();
         super::helpers::sign_and_submit_transaction(&client, transaction, &signer).await;
-=======
-        let (schema_id, schema) = schema(&did, None);
-        let transaction =
-            schema_registry::build_create_schema_transaction(&client, &TRUSTEE_ACC, &schema)
-                .await
-                .unwrap();
-        sign_and_submit_transaction(&client, transaction, &signer).await;
->>>>>>> 3713d1ef
 
         // write
         let credential_definition = credential_definition(&did, &schema.id(), None);
@@ -740,8 +700,8 @@
 
 mod validator {
     use crate::{
-        contracts::network::validator_info::ValidatorAddresses,
-        signer::basic_signer::test::basic_signer, validator_control,
+        contracts::network::ValidatorAddresses, signer::basic_signer::test::basic_signer,
+        validator_control,
     };
 
     use super::*;
@@ -838,18 +798,18 @@
     }
 
     #[async_std::test]
-    async fn demo_create_mappings() -> VdrResult<()> {
+    async fn demo_create_mappings() {
         let signer = basic_signer();
         let client = client();
 
-        let did = super::did(&TRUSTEE_ACC.clone());
+        let did = DID::build(ETHR_DID_METHOD, None, TRUSTEE_ACCOUNT.as_ref());
         let (legacy_did, legacy_verkey, _) = generate_legacy_did();
         let legacy_signature = Ed25519Signature::from(vec![1, 2, 3, 4, 5, 6].as_slice());
 
         // create DID mapping
         let transaction = legacy_mapping_registry::build_create_did_mapping_transaction(
             &client,
-            &TRUSTEE_ACC.clone(),
+            &TRUSTEE_ACCOUNT.clone(),
             &did,
             &legacy_did,
             &legacy_verkey,
@@ -857,7 +817,7 @@
         )
         .await
         .unwrap();
-        sign_and_submit_transaction(&client, transaction, &signer).await;
+        super::helpers::sign_and_submit_transaction(&client, transaction, &signer).await;
 
         // read DID mapping
         let transaction =
@@ -881,7 +841,7 @@
 
         let transaction = legacy_mapping_registry::build_create_resource_mapping_transaction(
             &client,
-            &TRUSTEE_ACC.clone(),
+            &TRUSTEE_ACCOUNT.clone(),
             &did,
             &legacy_did,
             &legacy_schema_id,
@@ -889,7 +849,7 @@
         )
         .await
         .unwrap();
-        sign_and_submit_transaction(&client, transaction, &signer).await;
+        super::helpers::sign_and_submit_transaction(&client, transaction, &signer).await;
 
         // read schema mapping
         let transaction = legacy_mapping_registry::build_get_resource_mapping_transaction(
@@ -902,17 +862,15 @@
         let resolved_schema_id =
             legacy_mapping_registry::parse_resource_mapping_result(&client, &response).unwrap();
         assert_eq!(schema_id, resolved_schema_id);
-
-        Ok(())
-    }
-
-    #[async_std::test]
-    async fn demo_endorse_mappings() -> VdrResult<()> {
-        let mut signer = basic_signer();
-        let client = client();
-        let (identity, _) = signer.create_key(None)?;
-
-        let did = super::did(&identity);
+    }
+
+    #[async_std::test]
+    async fn demo_endorse_mappings() {
+        let mut signer = basic_signer();
+        let client = client();
+        let (identity, _) = signer.create_key(None).unwrap();
+
+        let did = DID::build(ETHR_DID_METHOD, None, identity.as_ref());
         let (legacy_did, legacy_verkey, _) = generate_legacy_did();
         let legacy_signature = Ed25519Signature::from(vec![1, 2, 3, 4, 5, 6].as_slice());
 
@@ -928,11 +886,11 @@
             .await
             .unwrap();
 
-        let signature = sign_endorsing_data(&transaction_endorsing_data, &signer);
+        let signature = super::helpers::sign_endorsing_data(&transaction_endorsing_data, &signer);
 
         let transaction = legacy_mapping_registry::build_create_did_mapping_signed_transaction(
             &client,
-            &TRUSTEE_ACC,
+            &TRUSTEE_ACCOUNT,
             &did,
             &legacy_did,
             &legacy_verkey,
@@ -942,7 +900,7 @@
         .await
         .unwrap();
 
-        sign_and_submit_transaction(&client, transaction, &signer).await;
+        super::helpers::sign_and_submit_transaction(&client, transaction, &signer).await;
 
         // read DID mapping
         let transaction =
@@ -975,12 +933,12 @@
             .await
             .unwrap();
 
-        let signature = sign_endorsing_data(&transaction_endorsing_data, &signer);
+        let signature = super::helpers::sign_endorsing_data(&transaction_endorsing_data, &signer);
 
         let transaction =
             legacy_mapping_registry::build_create_resource_mapping_signed_transaction(
                 &client,
-                &TRUSTEE_ACC,
+                &TRUSTEE_ACCOUNT,
                 &did,
                 &legacy_did,
                 &legacy_schema_id,
@@ -990,7 +948,7 @@
             .await
             .unwrap();
 
-        sign_and_submit_transaction(&client, transaction, &signer).await;
+        super::helpers::sign_and_submit_transaction(&client, transaction, &signer).await;
 
         // read schema mapping
         let transaction = legacy_mapping_registry::build_get_resource_mapping_transaction(
@@ -1003,7 +961,5 @@
         let resolved_schema_id =
             legacy_mapping_registry::parse_resource_mapping_result(&client, &response).unwrap();
         assert_eq!(schema_id, resolved_schema_id);
-
-        Ok(())
     }
 }