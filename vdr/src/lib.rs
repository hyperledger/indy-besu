--- conflicted
+++ resolved
@@ -4,7 +4,6 @@
 mod signer;
 mod utils;
 
-<<<<<<< HEAD
 pub use client::{Client, ContractConfig, LedgerClient, PingStatus, Status};
 pub use contracts::{
     cl::{
@@ -16,20 +15,17 @@
         },
     },
     did::{
-        did_doc::{DidDocument, VerificationKey, VerificationKeyType, DID},
-        did_doc_builder::DidDocumentBuilder,
         did_registry::DidRegistry,
+        types::{
+            did_doc::{DidDocument, VerificationKey, VerificationKeyType, DID},
+            did_doc_builder::DidDocumentBuilder,
+        },
     },
 };
 pub use signer::{BasicSigner, Signer};
 
 #[cfg(feature = "migration")]
 pub use contracts::cl::types::migration;
-=======
-pub use client::*;
-pub use contracts::*;
-pub use signer::*;
->>>>>>> 64883447
 
 #[cfg(feature = "ledger_test")]
 #[cfg(test)]
