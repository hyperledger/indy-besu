--- conflicted
+++ resolved
@@ -4,32 +4,9 @@
 mod signer;
 mod utils;
 
-<<<<<<< HEAD
-pub use client::{Client, ContractConfig, LedgerClient, PingStatus, Status};
-pub use contracts::{
-    cl::{
-        credential_definition_registry::CredentialDefinitionRegistry,
-        schema_registry::SchemaRegistry,
-        types::{
-            credential_definition::CredentialDefinition,
-            credential_definition_id::CredentialDefinitionId, schema::Schema, schema_id::SchemaId,
-        },
-    },
-    did::{
-        did_doc::{DidDocument, VerificationKey, VerificationKeyType, DID},
-        did_doc_builder::DidDocumentBuilder,
-        did_registry::DidRegistry,
-    },
-};
-pub use signer::{BasicSigner, Signer};
-
-#[cfg(feature = "migration")]
-pub use contracts::cl::types::migration;
-=======
 pub use client::*;
 pub use contracts::*;
 pub use signer::*;
->>>>>>> abac27f2
 
 #[cfg(feature = "ledger_test")]
 #[cfg(test)]
