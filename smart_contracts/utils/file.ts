import fs from 'fs';
<<<<<<< HEAD
=======

export function readJson(file: string) {
    const data = fs.readFileSync(file, 'utf-8')
    return JSON.parse(data)
}
>>>>>>> f7adbda0

export function writeJson(data: Record<string, unknown>, outFile: string) {
    const content = JSON.stringify(data, null, '\t')
    fs.writeFileSync(outFile, content)
}<|MERGE_RESOLUTION|>--- conflicted
+++ resolved
@@ -1,12 +1,9 @@
 import fs from 'fs';
-<<<<<<< HEAD
-=======
 
 export function readJson(file: string) {
     const data = fs.readFileSync(file, 'utf-8')
     return JSON.parse(data)
 }
->>>>>>> f7adbda0
 
 export function writeJson(data: Record<string, unknown>, outFile: string) {
     const content = JSON.stringify(data, null, '\t')
