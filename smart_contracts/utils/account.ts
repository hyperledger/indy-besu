--- conflicted
+++ resolved
@@ -1,17 +1,5 @@
-<<<<<<< HEAD
-import { Signer } from 'ethers';
-import { ethers } from 'hardhat';
-import { environment, host, web3 } from '../environment';
-import { createBaseDidDocument } from '../test/utils';
-
-export interface AccountInfo {
-    address: string,
-    privateKey: string,
-}
-=======
 import { web3 } from '../environment';
 import { Account as Web3Account } from 'web3-core';
->>>>>>> f7adbda0
 
 export class Account {
     public address: string
