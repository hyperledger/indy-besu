import { Signer } from 'ethers';
import { ethers } from 'hardhat'
<<<<<<< HEAD
import { host } from '../environment';
import { Account } from './account';
=======
import { host } from '../environment'
import { Signer } from 'ethers'
>>>>>>> 89d5fe92

export class Contract {
    public address?: string

    protected readonly name: string
    protected readonly signer?: Signer
    protected instance: any

    constructor(name: string, sender?: Account) {
        this.name = name
        if (sender) {
            const provider = new ethers.JsonRpcProvider(host)
            this.signer = new ethers.Wallet(sender.privateKey, provider)
        }
    }

    public async deploy(options?: { params?: any, libraries?: [Contract] }) {
        const { params, libraries } = options || {}

        const libraryObject = libraries?.reduce<{ [libraryName: string]: string }>((acc, library) => {
            acc[library.name] = library.address!
            return acc
          }, {})
        
        if (params) {
            this.instance = await ethers.deployContract(
                this.name, 
                params, 
                { signer: this.signer, libraries: libraryObject }
            )
        } else {
            this.instance = await ethers.deployContract(
                this.name, 
                { signer: this.signer, libraries: libraryObject }
            )
        }

        this.address = await this.instance.getAddress()
        return this
    }

    public async getInstance(address: string) {
        this.instance = await ethers.getContractAt(this.name, address, this.signer)
        this.address = address
        return this
    }

    public connect(account: Signer) {
        this.instance = this.instance.connect(account)
        return this
    }
}<|MERGE_RESOLUTION|>--- conflicted
+++ resolved
@@ -1,12 +1,7 @@
 import { Signer } from 'ethers';
 import { ethers } from 'hardhat'
-<<<<<<< HEAD
 import { host } from '../environment';
 import { Account } from './account';
-=======
-import { host } from '../environment'
-import { Signer } from 'ethers'
->>>>>>> 89d5fe92
 
 export class Contract {
     public address?: string
@@ -30,16 +25,16 @@
             acc[library.name] = library.address!
             return acc
           }, {})
-        
+
         if (params) {
             this.instance = await ethers.deployContract(
-                this.name, 
-                params, 
+                this.name,
+                params,
                 { signer: this.signer, libraries: libraryObject }
             )
         } else {
             this.instance = await ethers.deployContract(
-                this.name, 
+                this.name,
                 { signer: this.signer, libraries: libraryObject }
             )
         }
