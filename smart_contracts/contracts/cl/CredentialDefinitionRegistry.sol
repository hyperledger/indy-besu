// SPDX-License-Identifier: Apache-2.0
pragma solidity ^0.8.20;

import { UniversalDidResolverInterface } from "../did/UniversalDidResolverInterface.sol";
import { ControlledUpgradeable } from "../upgrade/ControlledUpgradeable.sol";

import { CredentialDefinitionRecord } from "./CredentialDefinitionTypes.sol";
import { CredentialDefinitionRegistryInterface } from "./CredentialDefinitionRegistryInterface.sol";
<<<<<<< HEAD
import { CredentialDefinitionAlreadyExist, CredentialDefinitionNotFound } from "./ClErrors.sol";
import { CLRegistry } from "./CLRegistry.sol";
=======
import { CredentialDefinitionAlreadyExist, SchemaNotFound } from "./ClErrors.sol";
import { DidValidator } from "../did/DidValidator.sol";
>>>>>>> 3713d1ef
import { SchemaRegistryInterface } from "./SchemaRegistryInterface.sol";

contract CredentialDefinitionRegistry is CredentialDefinitionRegistryInterface, ControlledUpgradeable, DidValidator {
    /**
     * @dev Reference to the contract that manages AnonCreds schemas
     */
    SchemaRegistryInterface private _schemaRegistry;

    /**
     * Mapping Credential Definition ID to its Credential Definition Details and Metadata.
     */
    mapping(bytes32 id => CredentialDefinitionRecord credentialDefinitionRecord) private _credDefs;

    /**
     * Checks the uniqueness of the credential definition ID
     */
    modifier _uniqueCredDefId(bytes32 id) {
        if (_credDefs[id].metadata.created != 0) revert CredentialDefinitionAlreadyExist(id);
        _;
    }

    /**
     * Checks that the credential definition exist
     */
    modifier _credDefExist(bytes32 id) {
        if (_credDefs[id].metadata.created == 0) revert CredentialDefinitionNotFound(id);
        _;
    }

    /**
     * Checks that the schema exist
     */
    modifier _schemaExist(bytes32 id) {
        _schemaRegistry.resolveSchema(id);
        _;
    }

    function initialize(
        address upgradeControlAddress,
        address didResolverAddress,
        address schemaRegistryAddress
    ) public reinitializer(1) {
        _initializeUpgradeControl(upgradeControlAddress);
        _didResolver = UniversalDidResolverInterface(didResolverAddress);
        _schemaRegistry = SchemaRegistryInterface(schemaRegistryAddress);
    }

    /// @inheritdoc CredentialDefinitionRegistryInterface
    function createCredentialDefinition(
        address identity,
        bytes32 id,
        string calldata issuerId,
        bytes32 schemaId,
        bytes calldata credDef
    ) public virtual {
        _createCredentialDefinition(identity, msg.sender, id, issuerId, schemaId, credDef);
    }

    /// @inheritdoc CredentialDefinitionRegistryInterface
    function createCredentialDefinitionSigned(
        address identity,
        uint8 sigV,
        bytes32 sigR,
        bytes32 sigS,
        bytes32 id,
        string calldata issuerId,
        bytes32 schemaId,
        bytes calldata credDef
    ) public virtual {
        bytes32 hash = keccak256(
            abi.encodePacked(
                bytes1(0x19),
                bytes1(0),
                address(this),
                identity,
                "createCredentialDefinition",
                id,
                issuerId,
                schemaId,
                credDef
            )
        );
        _createCredentialDefinition(identity, ecrecover(hash, sigV, sigR, sigS), id, issuerId, schemaId, credDef);
    }

    /// @inheritdoc CredentialDefinitionRegistryInterface
    function resolveCredentialDefinition(
        bytes32 id
    ) public view virtual _credDefExist(id) returns (CredentialDefinitionRecord memory credentialDefinitionRecord) {
        return _credDefs[id];
    }

    function _createCredentialDefinition(
        address identity,
        address actor,
        bytes32 id,
        string calldata issuerId,
        bytes32 schemaId,
        bytes calldata credDef
<<<<<<< HEAD
    ) internal _uniqueCredDefId(id) _validIssuer(issuerId, identity, actor) _schemaExist(schemaId) {
        _credDefs[id].credDef = credDef;
        _credDefs[id].metadata.created = block.timestamp;

        emit CredentialDefinitionCreated(id, identity);
=======
    ) internal _uniqueCredDefId(id) identityOwner(identity, actor) _schemaExist(schemaId) {
        created[id] = block.number;
        emit CredentialDefinitionCreated(id, actor, credDef);
>>>>>>> 3713d1ef
    }
}<|MERGE_RESOLUTION|>--- conflicted
+++ resolved
@@ -6,16 +6,11 @@
 
 import { CredentialDefinitionRecord } from "./CredentialDefinitionTypes.sol";
 import { CredentialDefinitionRegistryInterface } from "./CredentialDefinitionRegistryInterface.sol";
-<<<<<<< HEAD
 import { CredentialDefinitionAlreadyExist, CredentialDefinitionNotFound } from "./ClErrors.sol";
+import { SchemaRegistryInterface } from "./SchemaRegistryInterface.sol";
 import { CLRegistry } from "./CLRegistry.sol";
-=======
-import { CredentialDefinitionAlreadyExist, SchemaNotFound } from "./ClErrors.sol";
-import { DidValidator } from "../did/DidValidator.sol";
->>>>>>> 3713d1ef
-import { SchemaRegistryInterface } from "./SchemaRegistryInterface.sol";
 
-contract CredentialDefinitionRegistry is CredentialDefinitionRegistryInterface, ControlledUpgradeable, DidValidator {
+contract CredentialDefinitionRegistry is CredentialDefinitionRegistryInterface, ControlledUpgradeable, CLRegistry {
     /**
      * @dev Reference to the contract that manages AnonCreds schemas
      */
@@ -112,16 +107,10 @@
         string calldata issuerId,
         bytes32 schemaId,
         bytes calldata credDef
-<<<<<<< HEAD
     ) internal _uniqueCredDefId(id) _validIssuer(issuerId, identity, actor) _schemaExist(schemaId) {
         _credDefs[id].credDef = credDef;
         _credDefs[id].metadata.created = block.timestamp;
 
         emit CredentialDefinitionCreated(id, identity);
-=======
-    ) internal _uniqueCredDefId(id) identityOwner(identity, actor) _schemaExist(schemaId) {
-        created[id] = block.number;
-        emit CredentialDefinitionCreated(id, actor, credDef);
->>>>>>> 3713d1ef
     }
 }