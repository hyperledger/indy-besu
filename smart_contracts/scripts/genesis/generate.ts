--- conflicted
+++ resolved
@@ -1,14 +1,5 @@
 import { writeJson } from '../../utils'
 import { outFile } from './config'
-<<<<<<< HEAD
-import { credentialDefinitions, didRegex, dids, didValidator, roles, schemas, validators } from './contracts'
-
-function main() {
-  const contracts = {
-    ...roles(),
-    ...validators(),
-    ...didRegex(),
-=======
 import {
   accountControl,
   credentialDefinitionRegistry,
@@ -24,7 +15,6 @@
     ...accountControl(),
     ...roleControl(),
     ...validatorControl(),
->>>>>>> 7855f9b1
     ...didValidator(),
     ...didRegistry(),
     ...schemaRegistry(),
