<<<<<<< HEAD
import { CredentialDefinitionsConfig } from './contracts/credentialDefinitions'
import { DidRegexConfig } from './contracts/didRegex'
import { DidsConfig } from './contracts/dids'
import { DidValidatorConfig } from './contracts/didValidator'
import { RolesConfig } from './contracts/roles'
import { SchemasConfig } from './contracts/schemas'
import { ValidatorsConfig } from './contracts/validators'
=======
import {
  AccountControlConfig,
  CredentialDefinitionsConfig,
  DidsConfig,
  DidValidatorConfig,
  RolesConfig,
  SchemasConfig,
  ValidatorsConfig,
} from './contracts'
>>>>>>> 7855f9b1

export const compiledContractsFolder = 'compiled-contracts'
export const inFile = 'config.json'
export const outFile = 'ContractsGenesis.json'

export interface Config {
<<<<<<< HEAD
  credentialDefinitions: CredentialDefinitionsConfig
  didRegex: DidRegexConfig
=======
  accountControl: AccountControlConfig
  credentialDefinitionRegistry: CredentialDefinitionsConfig
>>>>>>> 7855f9b1
  didValidator: DidValidatorConfig
  didRegistry: DidsConfig
  roleControl: RolesConfig
  schemaRegistry: SchemasConfig
  validatorControl: ValidatorsConfig
}

const contractsAddresses = {
  didValidator: '0x0000000000000000000000000000000000002222',
  didRegistry: '0x0000000000000000000000000000000000003333',
  credentialDefinitionRegistry: '0x0000000000000000000000000000000000004444',
  schemas: '0x0000000000000000000000000000000000005555',
  roles: '0x0000000000000000000000000000000000006666',
  validators: '0x0000000000000000000000000000000000007777',
  accountControl: '0x0000000000000000000000000000000000008888',
}

export const config: Config = {
  accountControl: {
    name: 'AccountControl',
    address: contractsAddresses.accountControl,
    description: 'Account permissioning smart contract',
    data: {
      roleControlContractAddress: contractsAddresses.roles,
    },
  },
  credentialDefinitionRegistry: {
    name: 'CredentialDefinitionRegistry',
    address: contractsAddresses.credentialDefinitionRegistry,
    description: 'Smart contract to manage credential definitions',
    data: {
      credentialDefinitions: [],
      didRegistryAddress: contractsAddresses.didRegistry,
      schemaRegistryAddress: contractsAddresses.schemas,
    },
  },
  didRegex: {
    name: 'DidRegex',
    address: '0x0000000000000000000000000000000000001111',
    description: 'Regex library to validate DID syntax',
  },
  didValidator: {
    name: 'DidValidator',
<<<<<<< HEAD
    address: '0x0000000000000000000000000000000000002222',
    description: 'Library to validate DID and DID Document',
    libraries: { 'contracts/did/DidRegex.sol:DidRegex': '0x0000000000000000000000000000000000001111' },
=======
    address: contractsAddresses.didValidator,
    description: 'Library to validate DID',
>>>>>>> 7855f9b1
  },
  didRegistry: {
    name: 'DidRegistry',
    address: contractsAddresses.didRegistry,
    description: 'Smart contract to manage DIDs',
    libraries: { 'contracts/did/DidValidator.sol:DidValidator': contractsAddresses.didValidator },
    data: {
      dids: [],
    },
  },
  roleControl: {
    name: 'RoleControl',
    address: contractsAddresses.roles,
    description: 'Smart contract to manage account roles',
    data: {
      accounts: [
        {
          account: '0xfe3b557e8fb62b89f4916b721be55ceb828dbd73',
          role: 1,
        },
        {
          account: '0x627306090abaB3A6e1400e9345bC60c78a8BEf57',
          role: 1,
        },
        {
          account: '0xf17f52151EbEF6C7334FAD080c5704D77216b732',
          role: 1,
        },
        {
          account: '0xf0e2db6c8dc6c681bb5d6ad121a107f300e9b2b5',
          role: 1,
        },
        {
          account: '0xca843569e3427144cead5e4d5999a3d0ccf92b8e',
          role: 1,
        },
      ],
      roleOwners: {
        '1': '1',
        '2': '1',
        '3': '1',
      },
    },
  },
  schemaRegistry: {
    name: 'SchemaRegistry',
    address: contractsAddresses.schemas,
    description: 'Smart contract to manage schemas',
    data: {
      schemas: [],
      didRegistryAddress: contractsAddresses.didRegistry,
    },
  },
  validatorControl: {
    name: 'ValidatorControl',
    address: contractsAddresses.validators,
    description: 'Smart contract to manage validator nodes',
    data: {
      validators: [
        {
          account: '0xed9d02e382b34818e88b88a309c7fe71e65f419d',
          validator: '0x93917cadbace5dfce132b991732c6cda9bcc5b8a',
        },
        {
          account: '0xb30f304642de3fee4365ed5cd06ea2e69d3fd0ca',
          validator: '0x27a97c9aaf04f18f3014c32e036dd0ac76da5f18',
        },
        {
          account: '0x0886328869e4e1f401e1052a5f4aae8b45f42610',
          validator: '0xce412f988377e31f4d0ff12d74df73b51c42d0ca',
        },
        {
          account: '0xf48de4a0c2939e62891f3c6aca68982975477e45',
          validator: '0x98c1334496614aed49d2e81526d089f7264fed9c',
        },
      ],
      roleControlContractAddress: contractsAddresses.roles,
    },
  },
}<|MERGE_RESOLUTION|>--- conflicted
+++ resolved
@@ -1,12 +1,3 @@
-<<<<<<< HEAD
-import { CredentialDefinitionsConfig } from './contracts/credentialDefinitions'
-import { DidRegexConfig } from './contracts/didRegex'
-import { DidsConfig } from './contracts/dids'
-import { DidValidatorConfig } from './contracts/didValidator'
-import { RolesConfig } from './contracts/roles'
-import { SchemasConfig } from './contracts/schemas'
-import { ValidatorsConfig } from './contracts/validators'
-=======
 import {
   AccountControlConfig,
   CredentialDefinitionsConfig,
@@ -16,20 +7,14 @@
   SchemasConfig,
   ValidatorsConfig,
 } from './contracts'
->>>>>>> 7855f9b1
 
 export const compiledContractsFolder = 'compiled-contracts'
 export const inFile = 'config.json'
 export const outFile = 'ContractsGenesis.json'
 
 export interface Config {
-<<<<<<< HEAD
-  credentialDefinitions: CredentialDefinitionsConfig
-  didRegex: DidRegexConfig
-=======
   accountControl: AccountControlConfig
   credentialDefinitionRegistry: CredentialDefinitionsConfig
->>>>>>> 7855f9b1
   didValidator: DidValidatorConfig
   didRegistry: DidsConfig
   roleControl: RolesConfig
@@ -73,14 +58,8 @@
   },
   didValidator: {
     name: 'DidValidator',
-<<<<<<< HEAD
-    address: '0x0000000000000000000000000000000000002222',
-    description: 'Library to validate DID and DID Document',
-    libraries: { 'contracts/did/DidRegex.sol:DidRegex': '0x0000000000000000000000000000000000001111' },
-=======
     address: contractsAddresses.didValidator,
     description: 'Library to validate DID',
->>>>>>> 7855f9b1
   },
   didRegistry: {
     name: 'DidRegistry',
