import { loadFixture } from '@nomicfoundation/hardhat-network-helpers'
import chai from 'chai'
import { RoleControl, ValidatorControl } from '../../contracts-ts'
import { Account } from '../../utils'
import { TestableValidatorControl } from '../utils/contract-helpers'
import { AuthErrors, ValidatorControlErrors } from '../utils/errors'
import { getTestAccounts, ZERO_ADDRESS } from '../utils/test-entities'

const { expect } = chai

describe('ValidatorControl', function () {
  const validator1: string = new Account().address
  const validator2: string = new Account().address
  const initialValidators: Array<string> = [validator1, validator2]

<<<<<<< HEAD
  beforeEach('deploy ValidatorSmartContract', async () => {
    roleControl = await new RoleControl().deployProxy({ params: [ZERO_ADDRESS] })
    testAccounts = await getTestAccounts(roleControl)
=======
  async function deployValidatorControlFixture() {
    const roleControl = await new RoleControl().deploy()
    const testAccounts = await getTestAccounts(roleControl)

>>>>>>> b36fe360
    const initialValidatorsData = [
      {
        validator: validator1,
        account: testAccounts.steward.account,
      },
      {
        validator: validator2,
        account: testAccounts.steward2.account,
      },
    ]
<<<<<<< HEAD
    validatorControl = await new ValidatorControl().deployProxy({ params: [roleControl.address, ZERO_ADDRESS, initialValidatorsData] })
  })
=======

    const validatorControl = await new TestableValidatorControl().deploy({
      params: [roleControl.address, initialValidatorsData],
    })

    return { validatorControl, roleControl, testAccounts }
  }
>>>>>>> b36fe360

  describe('getValidators', () => {
    it('should return the list of current validators', async function () {
      const { validatorControl } = await loadFixture(deployValidatorControlFixture)

      const validators = await validatorControl.getValidators()
      expect([...validators]).to.have.members([...initialValidators])
    })
  })

  describe('addValidator', () => {
    const newValidator = new Account()

    it('should add a new validator by Steward', async function () {
      const { validatorControl, testAccounts } = await loadFixture(deployValidatorControlFixture)

      await validatorControl.connect(testAccounts.steward3.account).addValidator(newValidator.address)

      const validators = await validatorControl.getValidators()
      expect(validators.length).to.be.equal(3)
      expect(validators).to.include(newValidator.address)

      await validatorControl.connect(testAccounts.steward3.account).removeValidator(newValidator.address)
    })

    it('should fail when adding a new validator by an account without Steward role', async function () {
      const { validatorControl, testAccounts } = await loadFixture(deployValidatorControlFixture)

      await expect(validatorControl.connect(testAccounts.noRole.account).addValidator(newValidator.address))
        .to.revertedWithCustomError(validatorControl.baseInstance, AuthErrors.Unauthorized)
        .withArgs(testAccounts.noRole.account.address)
    })

    it('should fail when adding a new validator with zero address', async function () {
      const { validatorControl, testAccounts } = await loadFixture(deployValidatorControlFixture)

      await expect(
        validatorControl.connect(testAccounts.steward3.account).addValidator(ZERO_ADDRESS),
      ).to.revertedWithCustomError(validatorControl.baseInstance, ValidatorControlErrors.InvalidValidatorAddress)
    })

    it('should fail when adding duplicate validator address', async function () {
      const { validatorControl, testAccounts } = await loadFixture(deployValidatorControlFixture)

      await expect(validatorControl.connect(testAccounts.steward3.account).addValidator(validator1))
        .to.revertedWithCustomError(validatorControl.baseInstance, ValidatorControlErrors.ValidatorAlreadyExists)
        .withArgs(validator1)
    })

    it('should fail when adding second validator address', async function () {
      const { validatorControl, testAccounts } = await loadFixture(deployValidatorControlFixture)

      await validatorControl.connect(testAccounts.steward3.account).addValidator(newValidator.address)

      await expect(validatorControl.connect(testAccounts.steward3.account).addValidator(new Account().address))
        .to.revertedWithCustomError(validatorControl.baseInstance, ValidatorControlErrors.SenderHasActiveValidator)
        .withArgs(testAccounts.steward3.account.address)
    })
  })

  describe('removeValidator', () => {
    it('should remove exising validator by Steward', async function () {
      const { validatorControl, testAccounts } = await loadFixture(deployValidatorControlFixture)

      expect((await validatorControl.getValidators()).length).to.be.equal(2)

      const newValidator = new Account().address
      await validatorControl.connect(testAccounts.steward3.account).addValidator(newValidator)
      expect((await validatorControl.getValidators()).length).to.be.equal(3)

      await validatorControl.connect(testAccounts.steward.account).removeValidator(newValidator)

      const validators = await validatorControl.getValidators()
      expect(validators.length).to.be.equal(2)
      expect(validators).not.to.include(newValidator)
      expect(validators).to.include(validator1)
      expect(validators).to.include(validator2)
    })

    it('should fail when delete last validator', async function () {
      const { validatorControl, testAccounts } = await loadFixture(deployValidatorControlFixture)

      expect((await validatorControl.getValidators()).length).to.be.equal(2)
      await validatorControl.connect(testAccounts.steward2.account).removeValidator(validator2)
      expect((await validatorControl.getValidators()).length).to.be.equal(1)

      await expect(
        validatorControl.connect(testAccounts.steward.account).removeValidator(validator1),
      ).to.be.revertedWithCustomError(
        validatorControl.baseInstance,
        ValidatorControlErrors.CannotDeactivateLastValidator,
      )

      await validatorControl.connect(testAccounts.steward2.account).addValidator(validator2)
    })

    it('should fail when delete not exising validator', async function () {
      const { validatorControl, testAccounts } = await loadFixture(deployValidatorControlFixture)

      const notExisingValidator = new Account()
      await expect(validatorControl.connect(testAccounts.steward.account).removeValidator(notExisingValidator.address))
        .to.revertedWithCustomError(validatorControl.baseInstance, ValidatorControlErrors.ValidatorNotFound)
        .withArgs(notExisingValidator.address)
    })

    it('should fail when trying to delete a validator with zero address', async function () {
      const { validatorControl, testAccounts } = await loadFixture(deployValidatorControlFixture)

      await expect(
        validatorControl.connect(testAccounts.steward.account).removeValidator(ZERO_ADDRESS),
      ).to.revertedWithCustomError(validatorControl.baseInstance, ValidatorControlErrors.InvalidValidatorAddress)
    })
  })
})<|MERGE_RESOLUTION|>--- conflicted
+++ resolved
@@ -13,16 +13,10 @@
   const validator2: string = new Account().address
   const initialValidators: Array<string> = [validator1, validator2]
 
-<<<<<<< HEAD
-  beforeEach('deploy ValidatorSmartContract', async () => {
-    roleControl = await new RoleControl().deployProxy({ params: [ZERO_ADDRESS] })
-    testAccounts = await getTestAccounts(roleControl)
-=======
   async function deployValidatorControlFixture() {
     const roleControl = await new RoleControl().deploy()
     const testAccounts = await getTestAccounts(roleControl)
 
->>>>>>> b36fe360
     const initialValidatorsData = [
       {
         validator: validator1,
@@ -33,10 +27,6 @@
         account: testAccounts.steward2.account,
       },
     ]
-<<<<<<< HEAD
-    validatorControl = await new ValidatorControl().deployProxy({ params: [roleControl.address, ZERO_ADDRESS, initialValidatorsData] })
-  })
-=======
 
     const validatorControl = await new TestableValidatorControl().deploy({
       params: [roleControl.address, initialValidatorsData],
@@ -44,7 +34,6 @@
 
     return { validatorControl, roleControl, testAccounts }
   }
->>>>>>> b36fe360
 
   describe('getValidators', () => {
     it('should return the list of current validators', async function () {
