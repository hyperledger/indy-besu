import { loadFixture } from '@nomicfoundation/hardhat-network-helpers'
import chai from 'chai'
import { ROLES } from '../../contracts-ts'
import { Account } from '../../utils'
<<<<<<< HEAD
import { getTestAccounts, TestAccounts, ZERO_ADDRESS } from '../utils'
=======
import { TestableRoleControl } from '../utils/contract-helpers'
import { AuthErrors } from '../utils/errors'
import { getTestAccounts } from '../utils/test-entities'
>>>>>>> b36fe360

const { expect } = chai

describe('RoleControl', () => {
  async function deployRoleControlFixture() {
    const roleControl = await new TestableRoleControl().deploy()
    const testAccounts = await getTestAccounts(roleControl)

<<<<<<< HEAD
  beforeEach('deploy RoleControl', async () => {
    roleControl = await new RoleControl().deployProxy({ params: [ZERO_ADDRESS]})
    testAccounts = await getTestAccounts(roleControl)
  })
=======
    return { roleControl, testAccounts }
  }
>>>>>>> b36fe360

  describe('hasRole', () => {
    it('should check role properly for an account deployer', async function () {
      const { roleControl, testAccounts } = await loadFixture(deployRoleControlFixture)

      expect(await roleControl.hasRole(ROLES.TRUSTEE, testAccounts.deployer.account.address)).to.equal(true)
      expect(await roleControl.hasRole(ROLES.ENDORSER, testAccounts.deployer.account.address)).to.equal(false)
      expect(await roleControl.hasRole(ROLES.STEWARD, testAccounts.deployer.account.address)).to.equal(false)
    })

    it('should check role properly for an account without anu role assigned', async function () {
      const { roleControl, testAccounts } = await loadFixture(deployRoleControlFixture)

      expect(await roleControl.hasRole(ROLES.TRUSTEE, testAccounts.noRole.account.address)).to.equal(false)
      expect(await roleControl.hasRole(ROLES.ENDORSER, testAccounts.noRole.account.address)).to.equal(false)
      expect(await roleControl.hasRole(ROLES.STEWARD, testAccounts.noRole.account.address)).to.equal(false)
    })

    it('should check role properly for trustee account', async function () {
      const { roleControl, testAccounts } = await loadFixture(deployRoleControlFixture)

      expect(await roleControl.hasRole(ROLES.TRUSTEE, testAccounts.trustee.account.address)).to.equal(true)
      expect(await roleControl.hasRole(ROLES.ENDORSER, testAccounts.noRole.account.address)).to.equal(false)
      expect(await roleControl.hasRole(ROLES.STEWARD, testAccounts.noRole.account.address)).to.equal(false)
    })
  })

  describe('assignRole', () => {
    it('should assign ENDORSER role by trustee', async function () {
      const { roleControl, testAccounts } = await loadFixture(deployRoleControlFixture)

      const account = new Account()
      await roleControl.connect(testAccounts.trustee.account).assignRole(ROLES.ENDORSER, account.address)
      expect(await roleControl.hasRole(ROLES.ENDORSER, account.address)).to.equal(true)
    })

    it('should fail when assign ENDORSER role by an account without any role', async function () {
      const { roleControl, testAccounts } = await loadFixture(deployRoleControlFixture)

      const account = new Account()
      await expect(roleControl.connect(testAccounts.noRole.account).assignRole(ROLES.ENDORSER, account.address))
        .to.revertedWithCustomError(roleControl.baseInstance, AuthErrors.Unauthorized)
        .withArgs(testAccounts.noRole.account.address)
    })

    it('should override an assigned role by trustee', async function () {
      const { roleControl, testAccounts } = await loadFixture(deployRoleControlFixture)

      const account = new Account()

      // assign ENDORSER role
      await roleControl.connect(testAccounts.trustee.account).assignRole(ROLES.ENDORSER, account.address)
      expect(await roleControl.hasRole(ROLES.ENDORSER, account.address)).to.equal(true)

      // assign STEWARD role
      await roleControl.assignRole(ROLES.STEWARD, account.address)
      expect(await roleControl.hasRole(ROLES.STEWARD, account.address)).to.equal(true)
      expect(await roleControl.hasRole(ROLES.ENDORSER, account.address)).to.equal(false)
    })
  })

  describe('revokeRole', () => {
    it('should revoke ENDORSER role by trustee', async function () {
      const { roleControl, testAccounts } = await loadFixture(deployRoleControlFixture)

      const account = new Account()

      await roleControl.connect(testAccounts.trustee.account).assignRole(ROLES.ENDORSER, account.address)
      expect(await roleControl.hasRole(ROLES.ENDORSER, account.address)).to.equal(true)

      // revoke TRUSTEE role
      await roleControl.revokeRole(ROLES.ENDORSER, account.address)
      expect(await roleControl.hasRole(ROLES.ENDORSER, account.address)).to.equal(false)
    })

    it('should fail when revoke ENDORSER role by an account without any role', async function () {
      const { roleControl, testAccounts } = await loadFixture(deployRoleControlFixture)

      await expect(
        roleControl
          .connect(testAccounts.noRole.account)
          .revokeRole(ROLES.ENDORSER, testAccounts.endorser.account.address),
      )
        .to.revertedWithCustomError(roleControl.baseInstance, AuthErrors.Unauthorized)
        .withArgs(testAccounts.noRole.account.address)
    })
  })

  describe('getRoleCount', () => {
    it('should return assigned roles count', async function () {
      const { roleControl, testAccounts } = await loadFixture(deployRoleControlFixture)

      await roleControl.connect(testAccounts.trustee.account).assignRole(ROLES.TRUSTEE, new Account().address)
      await roleControl.assignRole(ROLES.ENDORSER, new Account().address)
      await roleControl.assignRole(ROLES.ENDORSER, new Account().address)
      await roleControl.assignRole(ROLES.STEWARD, testAccounts.steward.account.address)

      expect(await roleControl.getRoleCount(ROLES.TRUSTEE)).to.equal(5)
      expect(await roleControl.getRoleCount(ROLES.ENDORSER)).to.equal(5)
      expect(await roleControl.getRoleCount(ROLES.STEWARD)).to.equal(3)
    })
  })
})<|MERGE_RESOLUTION|>--- conflicted
+++ resolved
@@ -2,13 +2,9 @@
 import chai from 'chai'
 import { ROLES } from '../../contracts-ts'
 import { Account } from '../../utils'
-<<<<<<< HEAD
-import { getTestAccounts, TestAccounts, ZERO_ADDRESS } from '../utils'
-=======
 import { TestableRoleControl } from '../utils/contract-helpers'
 import { AuthErrors } from '../utils/errors'
 import { getTestAccounts } from '../utils/test-entities'
->>>>>>> b36fe360
 
 const { expect } = chai
 
@@ -17,15 +13,8 @@
     const roleControl = await new TestableRoleControl().deploy()
     const testAccounts = await getTestAccounts(roleControl)
 
-<<<<<<< HEAD
-  beforeEach('deploy RoleControl', async () => {
-    roleControl = await new RoleControl().deployProxy({ params: [ZERO_ADDRESS]})
-    testAccounts = await getTestAccounts(roleControl)
-  })
-=======
     return { roleControl, testAccounts }
   }
->>>>>>> b36fe360
 
   describe('hasRole', () => {
     it('should check role properly for an account deployer', async function () {
