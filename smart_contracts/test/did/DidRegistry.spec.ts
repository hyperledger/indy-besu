import { loadFixture } from '@nomicfoundation/hardhat-toolbox/network-helpers'
import { expect } from 'chai'
<<<<<<< HEAD
import { VerificationMethod } from '../../contracts-ts/DidRegistry'
import { createBaseDidDocument, createFakeSignature, deployDidRegistry } from '../utils'
=======
import { DidRegistry, VerificationMethod } from '../../contracts-ts/DidRegistry'
import { Contract } from '../../utils'
import { createBaseDidDocument } from '../utils'
>>>>>>> fc9d1340

describe('DIDContract', function () {
  // We define a fixture to reuse the same setup in every test.
  // We use loadFixture to run this setup once, snapshot that state,
  // and reset Hardhat Network to that snapshot in every test.
  async function deployDidContractFixture() {
    return deployDidRegistry()
  }

  describe('Create DID', function () {
    it('Should create and resolve DID document', async function () {
      const didRegistry = await loadFixture(deployDidContractFixture)

      const did: string = 'did:indy2:testnet:SEp33q43PsdP7nDATyySSH'
      const didDocument = createBaseDidDocument(did)
      console.log(JSON.stringify(didDocument))

      await didRegistry.createDid(didDocument)

      const { document } = await didRegistry.resolveDid(did)

      expect(document).to.be.deep.equal(didDocument)
    })

    it('Should fail if resolving DID does not exist', async function () {
      const didRegistry = await loadFixture(deployDidContractFixture)

      const did: string = 'did:indy2:testnet:SEp33q43PsdP7nDATyySSH'

      await expect(didRegistry.resolveDid(did)).to.be.revertedWith('DID not found')
    })

    it('Should fail if the DID being created already exists', async function () {
      const didRegistry = await loadFixture(deployDidContractFixture)

      const did: string = 'did:indy2:testnet:SEp33q43PsdP7nDATyySSH'
      const didDocument = createBaseDidDocument(did)

      await didRegistry.createDid(didDocument)

      await expect(didRegistry.createDid(didDocument)).to.be.revertedWith('DID has already exist')
    })

    it('Should fail if an incorrect schema is provided for the DID', async function () {
      const didRegistry = await loadFixture(deployDidContractFixture)

      const did: string = 'indy:indy2:testnet:SEp33q43PsdP7nDATyySSH'
      const didDocument = createBaseDidDocument(did)

<<<<<<< HEAD
      await expect(didRegistry.createDid(didDocument, [signature])).to.be.revertedWith('Incorrect DID')
=======
      await expect(didRegistry.createDid(didDocument)).to.be.revertedWith('Incorrect DID schema')
>>>>>>> fc9d1340
    })

    it('Should fail if an unsupported DID method is provided', async function () {
      const didRegistry = await loadFixture(deployDidContractFixture)

      const did: string = 'did:indy3:testnet:SEp33q43PsdP7nDATyySSH'
      const didDocument = createBaseDidDocument(did)

<<<<<<< HEAD
      await expect(didRegistry.createDid(didDocument, [signature])).to.be.revertedWith('Incorrect DID')
    })

    it('Should fail if an incorrect DID method-specific-id is provided', async function () {
      const didRegistry = await loadFixture(deployDidContractFixture)

      const did: string = 'did:indy3:testnet:123456789'
      const didDocument = createBaseDidDocument(did)
      const signature = createFakeSignature(did)

      await expect(didRegistry.createDid(didDocument, [signature])).to.be.revertedWith('Incorrect DID')
=======
      await expect(didRegistry.createDid(didDocument)).to.be.revertedWith('Unsupported DID method')
>>>>>>> fc9d1340
    })

    it('Should fail if an authentication key is not provided', async function () {
      const didRegistry = await loadFixture(deployDidContractFixture)

      const did: string = 'did:indy2:testnet:SEp33q43PsdP7nDATyySSH'
      const didDocument = createBaseDidDocument(did)
      didDocument.authentication = []

      await expect(didRegistry.createDid(didDocument)).to.be.revertedWith('Authentication key is required')
    })

    it('Should fail if an authentication key is not found in the verification methods', async function () {
      const didRegistry = await loadFixture(deployDidContractFixture)

      const did: string = 'did:indy2:testnet:SEp33q43PsdP7nDATyySSH'
      const didDocument = createBaseDidDocument(did)
      didDocument.authentication = [
        {
          id: `${did}#KEY-3`,
          verificationMethod: {
            id: '',
            verificationMethodType: '',
            controller: '',
            publicKeyMultibase: '',
            publicKeyJwk: '',
          },
        },
      ]

      await expect(didRegistry.createDid(didDocument)).to.be.revertedWith(
        `Authentication key for ID: ${did}#KEY-3 is not found`,
      )
    })
  })

  describe('Update DID', function () {
    it('Should update DID document', async function () {
      const didRegistry = await loadFixture(deployDidContractFixture)

      const did: string = 'did:indy2:testnet:SEp33q43PsdP7nDATyySSH'
      const didDocument = createBaseDidDocument(did)

      await didRegistry.createDid(didDocument)

      const verificationMethod: VerificationMethod = {
        id: `${did}#KEY-2`,
        verificationMethodType: 'X25519KeyAgreementKey2019',
        controller: 'did:indy2:testnet:N22SEp33q43PsdP7nDATyySSH',
        publicKeyMultibase: 'FbQWLPRhTH95MCkQUeFYdiSoQt8zMwetqfWoxqPgaq7x',
        publicKeyJwk: '',
      }

      didDocument.verificationMethod.push(verificationMethod)

      await didRegistry.updateDid(didDocument)

      const { document } = await didRegistry.resolveDid(did)

      expect(document).to.be.deep.equal(didDocument)
    })

    it('Should fail if the DID being updated does not exists', async function () {
      const didRegistry = await loadFixture(deployDidContractFixture)

      const did: string = 'did:indy2:testnet:SEp33q43PsdP7nDATyySSH'
      const didDocument = createBaseDidDocument(did)

      await expect(didRegistry.updateDid(didDocument)).to.be.revertedWith('DID not found')
    })

    it('Should fail if the DID being updated is deactivated', async function () {
      const didRegistry = await loadFixture(deployDidContractFixture)

      const did: string = 'did:indy2:testnet:SEp33q43PsdP7nDATyySSH'
      const didDocument = createBaseDidDocument(did)

      await didRegistry.createDid(didDocument)
      await didRegistry.deactivateDid(did)

      await expect(didRegistry.updateDid(didDocument)).to.be.revertedWith('DID has been deactivated')
    })

    it('Should fail if an authentication key is not provided', async function () {
      const didRegistry = await loadFixture(deployDidContractFixture)

      const did: string = 'did:indy2:testnet:SEp33q43PsdP7nDATyySSH'
      const didDocument = createBaseDidDocument(did)

      await didRegistry.createDid(didDocument)

      didDocument.authentication = []

      await expect(didRegistry.updateDid(didDocument)).to.be.revertedWith('Authentication key is required')
    })

    it('Should fail if an authentication key is not found in the verification methods', async function () {
      const didRegistry = await loadFixture(deployDidContractFixture)

      const did: string = 'did:indy2:testnet:SEp33q43PsdP7nDATyySSH'
      const didDocument = createBaseDidDocument(did)

      await didRegistry.createDid(didDocument)

      didDocument.authentication = [
        {
          id: `${did}#KEY-3`,
          verificationMethod: {
            id: '',
            verificationMethodType: '',
            controller: '',
            publicKeyMultibase: '',
            publicKeyJwk: '',
          },
        },
      ]

      await expect(didRegistry.updateDid(didDocument)).to.be.revertedWith(
        `Authentication key for ID: ${did}#KEY-3 is not found`,
      )
    })
  })

  describe('Deactivate DID', function () {
    it('Should deactivate DID document', async function () {
      const didRegistry = await loadFixture(deployDidContractFixture)

      const did: string = 'did:indy2:testnet:SEp33q43PsdP7nDATyySSH'
      const didDocument = createBaseDidDocument(did)

      await didRegistry.createDid(didDocument)
      await didRegistry.deactivateDid(did)

      const didStorage = await didRegistry.resolveDid(did)

      expect(didStorage.metadata.deactivated).is.true
    })

    it('Should fail if the DID has already been deactivated', async function () {
      const didRegistry = await loadFixture(deployDidContractFixture)

      const did: string = 'did:indy2:testnet:SEp33q43PsdP7nDATyySSH'
      const didDocument = createBaseDidDocument(did)

      await didRegistry.createDid(didDocument)
      await didRegistry.deactivateDid(did)

      await expect(didRegistry.deactivateDid(did)).to.be.revertedWith('DID has been deactivated')
    })

    it('Should fail if the DID being deactivated does not exists', async function () {
      const didRegistry = await loadFixture(deployDidContractFixture)

      const did: string = 'did:indy2:testnet:SEp33q43PsdP7nDATyySSH'

      await expect(didRegistry.deactivateDid(did)).to.be.revertedWith('DID not found')
    })
  })
})<|MERGE_RESOLUTION|>--- conflicted
+++ resolved
@@ -1,13 +1,8 @@
 import { loadFixture } from '@nomicfoundation/hardhat-toolbox/network-helpers'
 import { expect } from 'chai'
-<<<<<<< HEAD
-import { VerificationMethod } from '../../contracts-ts/DidRegistry'
-import { createBaseDidDocument, createFakeSignature, deployDidRegistry } from '../utils'
-=======
 import { DidRegistry, VerificationMethod } from '../../contracts-ts/DidRegistry'
 import { Contract } from '../../utils'
 import { createBaseDidDocument } from '../utils'
->>>>>>> fc9d1340
 
 describe('DIDContract', function () {
   // We define a fixture to reuse the same setup in every test.
@@ -57,11 +52,7 @@
       const did: string = 'indy:indy2:testnet:SEp33q43PsdP7nDATyySSH'
       const didDocument = createBaseDidDocument(did)
 
-<<<<<<< HEAD
-      await expect(didRegistry.createDid(didDocument, [signature])).to.be.revertedWith('Incorrect DID')
-=======
       await expect(didRegistry.createDid(didDocument)).to.be.revertedWith('Incorrect DID schema')
->>>>>>> fc9d1340
     })
 
     it('Should fail if an unsupported DID method is provided', async function () {
@@ -70,21 +61,7 @@
       const did: string = 'did:indy3:testnet:SEp33q43PsdP7nDATyySSH'
       const didDocument = createBaseDidDocument(did)
 
-<<<<<<< HEAD
-      await expect(didRegistry.createDid(didDocument, [signature])).to.be.revertedWith('Incorrect DID')
-    })
-
-    it('Should fail if an incorrect DID method-specific-id is provided', async function () {
-      const didRegistry = await loadFixture(deployDidContractFixture)
-
-      const did: string = 'did:indy3:testnet:123456789'
-      const didDocument = createBaseDidDocument(did)
-      const signature = createFakeSignature(did)
-
-      await expect(didRegistry.createDid(didDocument, [signature])).to.be.revertedWith('Incorrect DID')
-=======
       await expect(didRegistry.createDid(didDocument)).to.be.revertedWith('Unsupported DID method')
->>>>>>> fc9d1340
     })
 
     it('Should fail if an authentication key is not provided', async function () {
