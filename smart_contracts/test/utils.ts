import { HardhatEthersSigner } from '@nomicfoundation/hardhat-ethers/signers'
import { expect } from 'chai'
import { ethers } from 'hardhat'
<<<<<<< HEAD
import Web3 from 'web3'
import { DidRegistry } from '../typechain-types'

export const web3 = new Web3()
=======
import { ROLES } from '../contracts-ts/RoleControl'
>>>>>>> 5d84d9ce

export const ZERO_ADDRESS = '0x0000000000000000000000000000000000000000'

export interface TestAccountDetails {
  account: HardhatEthersSigner
  role: ROLES
}

export interface TestAccounts {
  deployer: TestAccountDetails
  trustee: TestAccountDetails
  trustee2: TestAccountDetails
  trustee3: TestAccountDetails
  endorser: TestAccountDetails
  endorser2: TestAccountDetails
  endorser3: TestAccountDetails
  steward: TestAccountDetails
  steward2: TestAccountDetails
  steward3: TestAccountDetails
  noRole: TestAccountDetails
  noRole2: TestAccountDetails
  noRole3: TestAccountDetails
}

export async function getTestAccounts(roleControl: any): Promise<TestAccounts> {
  const [
    deployer,
    trustee,
    trustee2,
    trustee3,
    endorser,
    endorser2,
    endorser3,
    steward,
    steward2,
    steward3,
    noRole,
    noRole2,
    noRole3,
  ] = await ethers.getSigners()

  const testAccounts: TestAccounts = {
    deployer: { account: deployer, role: ROLES.TRUSTEE },
    trustee: { account: trustee, role: ROLES.TRUSTEE },
    trustee2: { account: trustee2, role: ROLES.TRUSTEE },
    trustee3: { account: trustee3, role: ROLES.TRUSTEE },
    endorser: { account: endorser, role: ROLES.ENDORSER },
    endorser2: { account: endorser2, role: ROLES.ENDORSER },
    endorser3: { account: endorser3, role: ROLES.ENDORSER },
    steward: { account: steward, role: ROLES.STEWARD },
    steward2: { account: steward2, role: ROLES.STEWARD },
    steward3: { account: steward3, role: ROLES.STEWARD },
    noRole: { account: noRole, role: ROLES.EMPTY },
    noRole2: { account: noRole2, role: ROLES.EMPTY },
    noRole3: { account: noRole3, role: ROLES.EMPTY },
  }
  for (const party of Object.values(testAccounts)) {
    if (party.role !== ROLES.EMPTY) {
      await roleControl.connect(deployer).assignRole(party.role, party.account)
    }
  }
  return testAccounts
}

export function createBaseDidDocument(did: string): DidRegistry.DidDocumentStruct {
  const verificationMethod: DidRegistry.VerificationMethodStruct = {
    id: `${did}#KEY-1`,
    verificationMethodType: 'Ed25519VerificationKey2018',
    controller: 'did:indy2:testnet:N22SEp33q43PsdP7nDATyySSH',
    publicKeyMultibase: 'zAKJP3f7BD6W4iWEQ9jwndVTCBq8ua2Utt8EEjJ6Vxsf',
    publicKeyJwk: '',
  }

  const authentication: DidRegistry.VerificationRelationshipStruct = {
    id: `${did}#KEY-1`,
    verificationMethod: {
      id: '',
      verificationMethodType: '',
      controller: '',
      publicKeyMultibase: '',
      publicKeyJwk: '',
    },
  }

  const didDocument: DidRegistry.DidDocumentStruct = {
    context: [],
    id: did,
    controller: [],
    verificationMethod: [verificationMethod],
    authentication: [authentication],
    assertionMethod: [],
    capabilityInvocation: [],
    capabilityDelegation: [],
    keyAgreement: [],
    service: [],
    alsoKnownAs: [],
  }

  return didDocument
}

export function createFakeSignature(did: string): DidRegistry.SignatureStruct {
  return {
    id: did,
    value: '4X3skpoEK2DRgZxQ9PwuEvCJpL8JHdQ8X4HDDFyztgqE15DM2ZnkvrAh9bQY16egVinZTzwHqznmnkaFM4jjyDgd',
  }
}

export function assertDidDocument(
  actual: DidRegistry.DidDocumentStructOutput,
  expected: DidRegistry.DidDocumentStruct,
) {
  expect(actual.context).to.have.all.members(expected.context)
  expect(actual.id).to.equals(expected.id)
  expect(actual.controller).to.have.all.members(expected.controller)
  expect(actual.alsoKnownAs).to.have.all.members(expected.alsoKnownAs)

  assertArray(actual.verificationMethod, expected.verificationMethod, assetVerificationMethod)
  assertArray(actual.authentication, expected.authentication, assetVerificationRelationship)
  assertArray(actual.assertionMethod, expected.assertionMethod, assetVerificationRelationship)
  assertArray(actual.capabilityInvocation, expected.capabilityInvocation, assetVerificationRelationship)
  assertArray(actual.capabilityDelegation, expected.capabilityDelegation, assetVerificationRelationship)
  assertArray(actual.keyAgreement, expected.keyAgreement, assetVerificationRelationship)
  assertArray(actual.service, expected.service, assetService)
}

export function assetVerificationMethod(
  actual: DidRegistry.VerificationMethodStructOutput,
  expected: DidRegistry.VerificationMethodStruct,
) {
  expect(actual.id).to.equals(expected.id)
  expect(actual.verificationMethodType).to.equals(expected.verificationMethodType)
  expect(actual.controller).to.equals(expected.controller)
  expect(actual.publicKeyJwk).to.equals(expected.publicKeyJwk)
  expect(actual.publicKeyMultibase).to.equals(expected.publicKeyMultibase)
}

export function assetVerificationRelationship(
  actual: DidRegistry.VerificationRelationshipStructOutput,
  expected: DidRegistry.VerificationRelationshipStruct,
) {
  expect(actual.id).to.equals(expected.id)
  assetVerificationMethod(actual.verificationMethod, expected.verificationMethod)
}

export function assetService(actual: DidRegistry.ServiceStructOutput, expected: DidRegistry.ServiceStruct) {
  expect(actual.id).to.equals(expected.id)
  expect(actual.serviceType).to.equals(expected.serviceType)
  expect(actual.serviceEndpoint).to.have.all.members(expected.serviceEndpoint)
  expect(actual.accept).to.have.all.members(expected.accept)
  expect(actual.routingKeys).to.have.all.members(expected.routingKeys)
}

export function assertArray<A, E>(actualArray: A[], expectedArray: E[], fn: (actual: A, expected: E) => void) {
  expect(actualArray.length).to.equals(expectedArray.length)

  actualArray.every((element, index) => fn(element, expectedArray[index]))
}<|MERGE_RESOLUTION|>--- conflicted
+++ resolved
@@ -1,14 +1,7 @@
 import { HardhatEthersSigner } from '@nomicfoundation/hardhat-ethers/signers'
 import { expect } from 'chai'
 import { ethers } from 'hardhat'
-<<<<<<< HEAD
-import Web3 from 'web3'
-import { DidRegistry } from '../typechain-types'
-
-export const web3 = new Web3()
-=======
 import { ROLES } from '../contracts-ts/RoleControl'
->>>>>>> 5d84d9ce
 
 export const ZERO_ADDRESS = '0x0000000000000000000000000000000000000000'
 
