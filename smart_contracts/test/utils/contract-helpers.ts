--- conflicted
+++ resolved
@@ -1,24 +1,15 @@
-<<<<<<< HEAD
-import { concat, getAddress, getBytes, keccak256, SigningKey } from 'ethers'
-=======
-import bs58 from 'bs58'
-import { concat, getAddress, getBytes, keccak256, Signature, SigningKey, toUtf8Bytes } from 'ethers'
->>>>>>> 3713d1ef
+import { getBytes } from 'ethers'
 import {
   CredentialDefinitionRegistry,
   IndyDidRegistry,
+  LegacyMappingRegistry,
   RoleControl,
   SchemaRegistry,
   UniversalDidResolver,
   UpgradeControl,
   ValidatorControl,
 } from '../../contracts-ts'
-<<<<<<< HEAD
 import { Contract, createBaseDidDocument, createSchemaObject } from '../../utils'
-=======
-import { LegacyMappingRegistry } from '../../contracts-ts/LegacyMappingRegistry'
-import { Contract, createSchemaObject } from '../../utils'
->>>>>>> 3713d1ef
 import { getTestAccounts, ZERO_ADDRESS } from './test-entities'
 
 export const testActorAddress = '0x2036C6CD85692F0Fb2C26E6c6B2ECed9e4478Dfd'
@@ -48,9 +39,8 @@
 
 export class TestableUpgradeControl extends testableContractMixin(UpgradeControl) {}
 
-<<<<<<< HEAD
 export class TestableUniversalDidResolver extends testableContractMixin(UniversalDidResolver) {}
-=======
+
 export class TestableLegacyMappingRegistry extends testableContractMixin(LegacyMappingRegistry) {}
 
 function testableContractMixin<T extends new (...args: any[]) => Contract>(Base: T) {
@@ -60,7 +50,6 @@
     }
   }
 }
->>>>>>> 3713d1ef
 
 export async function deployRoleControl() {
   const roleControl = await new RoleControl().deployProxy({ params: [ZERO_ADDRESS] })
@@ -83,50 +72,44 @@
   const { indyDidRegistry, testAccounts } = await deployIndyDidRegistry()
   const ethereumDIDRegistry = await new EthereumDIDRegistry().deploy()
 
-  const universalDidReolver = await new TestableUniversalDidResolver().deployProxy({
+  const universalDidResolver = await new TestableUniversalDidResolver().deployProxy({
     params: [ZERO_ADDRESS, indyDidRegistry.address, ethereumDIDRegistry.address],
   })
 
-  return { universalDidReolver, ethereumDIDRegistry, indyDidRegistry, testAccounts }
+  return { universalDidResolver, ethereumDIDRegistry, indyDidRegistry, testAccounts }
 }
 
 export async function deploySchemaRegistry() {
-  const { universalDidReolver, indyDidRegistry, testAccounts } = await deployUniversalDidResolver()
+  const { universalDidResolver, indyDidRegistry, testAccounts } = await deployUniversalDidResolver()
   const schemaRegistry = await new TestableSchemaRegistry().deployProxy({
-    params: [ZERO_ADDRESS, universalDidReolver.address],
+    params: [ZERO_ADDRESS, universalDidResolver.address],
   })
 
-  return { universalDidReolver, indyDidRegistry, schemaRegistry, testAccounts }
+  return { universalDidResolver, indyDidRegistry, schemaRegistry, testAccounts }
 }
 
 export async function deployCredentialDefinitionRegistry() {
-  const { universalDidReolver, indyDidRegistry, schemaRegistry, testAccounts } = await deploySchemaRegistry()
+  const { universalDidResolver, indyDidRegistry, schemaRegistry, testAccounts } = await deploySchemaRegistry()
   const credentialDefinitionRegistry = await new TestableCredentialDefinitionRegistry().deployProxy({
-    params: [ZERO_ADDRESS, universalDidReolver.address, schemaRegistry.address],
+    params: [ZERO_ADDRESS, universalDidResolver.address, schemaRegistry.address],
   })
 
-  return { credentialDefinitionRegistry, universalDidReolver, indyDidRegistry, schemaRegistry, testAccounts }
+  return { credentialDefinitionRegistry, universalDidResolver, indyDidRegistry, schemaRegistry, testAccounts }
 }
 
-<<<<<<< HEAD
+export async function deployLegacyMappingRegistry() {
+  const { universalDidResolver, indyDidRegistry, testAccounts } = await deployUniversalDidResolver()
+  const legacyMappingRegistry = await new TestableLegacyMappingRegistry().deployProxy({
+    params: [ZERO_ADDRESS, universalDidResolver.address],
+  })
+
+  return { universalDidResolver, indyDidRegistry, legacyMappingRegistry, testAccounts }
+}
+
 export async function createDid(didRegistry: IndyDidRegistry, identity: string, did: string) {
   const didDocument = createBaseDidDocument(did)
   await didRegistry.createDid(identity, didDocument)
   return didDocument
-=======
-export async function deployLegacyMappingRegistry() {
-  const { didRegistry, testAccounts } = await deployDidRegistry()
-  const legacyMappingRegistry = await new TestableLegacyMappingRegistry().deployProxy({
-    params: [ZERO_ADDRESS, didRegistry.address],
-  })
-
-  return { didRegistry, legacyMappingRegistry, testAccounts }
-}
-
-export async function createDid(didRegistry: EthereumExtDidRegistry, identity: string, did: string) {
-  // DID assume to be created by default
-  return did
->>>>>>> 3713d1ef
 }
 
 export async function createDidSigned(didRegistry: IndyDidRegistry, identity: string, did: string) {
@@ -152,70 +135,4 @@
   )
   await schemaRegistry.createSchemaSigned(identity, id, issuerId, schema, signature)
   return { id, schema }
-}
-
-<<<<<<< HEAD
-function testableContractMixin<T extends new (...args: any[]) => Contract>(Base: T) {
-  return class extends Base {
-    public get baseInstance() {
-      return this.instance
-    }
-  }
-=======
-export async function signCredDefEndorsementData(
-  credentialDefinitionRegistry: CredentialDefinitionRegistry,
-  identity: string,
-  privateKey: Uint8Array,
-  id: string,
-  schemaId: string,
-  credDef: string,
-) {
-  return signEndorsementData(
-    privateKey,
-    credentialDefinitionRegistry.address!,
-    concat([
-      identity,
-      toUtf8Bytes('createCredentialDefinition'),
-      getBytes(keccak256(toUtf8Bytes(id)), 'hex'),
-      getBytes(keccak256(toUtf8Bytes(schemaId)), 'hex'),
-      toUtf8Bytes(credDef),
-    ]),
-  )
-}
-
-export async function signDidMappingEndorsementData(
-  legacyMappingRegistry: LegacyMappingRegistry,
-  identity: string,
-  privateKey: Uint8Array,
-  identifier: string,
-  ed25519Key: Uint8Array,
-  ed25519Signature: Uint8Array,
-) {
-  return signEndorsementData(
-    privateKey,
-    legacyMappingRegistry.address!,
-    concat([identity, toUtf8Bytes('createDidMapping'), toUtf8Bytes(identifier), ed25519Key, ed25519Signature]),
-  )
-}
-
-export async function signResourceMappingEndorsementData(
-  legacyMappingRegistry: LegacyMappingRegistry,
-  identity: string,
-  privateKey: Uint8Array,
-  legacyIssuerIdentifier: string,
-  legacyIdentifier: string,
-  newIdentifier: string,
-) {
-  return signEndorsementData(
-    privateKey,
-    legacyMappingRegistry.address!,
-    concat([
-      identity,
-      toUtf8Bytes('createResourceMapping'),
-      toUtf8Bytes(legacyIssuerIdentifier),
-      toUtf8Bytes(legacyIdentifier),
-      toUtf8Bytes(newIdentifier),
-    ]),
-  )
->>>>>>> 3713d1ef
 }