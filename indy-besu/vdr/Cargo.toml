--- conflicted
+++ resolved
@@ -13,19 +13,10 @@
 crate-type = ["staticlib", "rlib", "cdylib"]
 
 [features]
-<<<<<<< HEAD
-default = ["main"]
-main = ["web3"]
-wasm = ["web-sys", "web3-wasm"]
-ledger_test = ["basic_signer"]
-basic_signer = ["secp256k1"]
-migration = []
-=======
 default = []
 ledger_test = ["basic_signer"]
 migration = []
 basic_signer = ["secp256k1"]
->>>>>>> 3b75c221
 
 [dependencies]
 log = "0.4"
