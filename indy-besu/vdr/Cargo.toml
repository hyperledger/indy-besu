[package]
name = "indy2_vdr"
description = "A client library for interacting with Indy Ledger 2.0."
version = "0.0.1"
authors = ["Artem Ivanov <artem.ivanov@dsr-corporation.com>"]
edition = "2021"
license = "Apache-2.0"
readme = "./README.md"

[lib]
name = "indy2_vdr"
path = "src/lib.rs"
crate-type = ["rlib", "cdylib"]

[[bin]]
name = "uniffi-bindgen"
path = "src/bin.rs"

[features]
default = ["main"]
main = ["web3"]
wasm = ["web-sys", "web3-wasm"]
ledger_test = ["basic_signer"]
basic_signer = ["secp256k1"]
migration = []

[dependencies]
log = "0.4"
async-std = { version = "1.12.0", features = ["attributes", "tokio1"] }
async-trait = "0.1.73"
ethereum = "0.15.0"
ethereum-types = "0.14.1"
ethabi = "18.0.0"
hex = "0.4.3"
futures = "0.3.28"
once_cell = "1.18.0"
secp256k1 = { version = "0.28.0", optional = true, features = ["recovery", "rand"] }
serde = "1.0.188"
serde_derive = "1.0.188"
serde_json = "1.0.107"
rand = "0.8.5"
thiserror = "1.0.49"
<<<<<<< HEAD
web3 = "0.19.0"
uniffi = { git = "https://github.com/mozilla/uniffi-rs.git", features = [ "cli" ] }
uniffi_bindgen = "0.25.3"

[build-dependencies]
uniffi = { git = "https://github.com/mozilla/uniffi-rs.git", features = [ "build" ] }
=======
web3 = { version = "0.19.0", optional = true }
web-sys = { version = "0.3.64", optional = true, features = ["Window"] }
web3-wasm = { package = "web3", version = "0.19.0", default-features = false, features = ["wasm", "http", "http-tls"], optional = true }
>>>>>>> 16bc451e

[dev-dependencies]
bs58 = "0.5.0"
env_logger = "0.10.0"<|MERGE_RESOLUTION|>--- conflicted
+++ resolved
@@ -40,18 +40,15 @@
 serde_json = "1.0.107"
 rand = "0.8.5"
 thiserror = "1.0.49"
-<<<<<<< HEAD
-web3 = "0.19.0"
+web3 = { version = "0.19.0", optional = true }
+web-sys = { version = "0.3.64", optional = true, features = ["Window"] }
+web3-wasm = { package = "web3", version = "0.19.0", default-features = false, features = ["wasm", "http", "http-tls"], optional = true }
+
 uniffi = { git = "https://github.com/mozilla/uniffi-rs.git", features = [ "cli" ] }
 uniffi_bindgen = "0.25.3"
 
 [build-dependencies]
 uniffi = { git = "https://github.com/mozilla/uniffi-rs.git", features = [ "build" ] }
-=======
-web3 = { version = "0.19.0", optional = true }
-web-sys = { version = "0.3.64", optional = true, features = ["Window"] }
-web3-wasm = { package = "web3", version = "0.19.0", default-features = false, features = ["wasm", "http", "http-tls"], optional = true }
->>>>>>> 16bc451e
 
 [dev-dependencies]
 bs58 = "0.5.0"
