use serde_derive::{Deserialize, Serialize};

/// Ledger status:  whether connected node and network are alive
<<<<<<< HEAD
#[derive(Debug, PartialEq, uniffi::Record)]
=======
#[derive(Debug, PartialEq, Serialize, Deserialize)]
>>>>>>> 16bc451e
pub struct PingStatus {
    pub status: Status,
}

<<<<<<< HEAD
#[derive(Debug, PartialEq, uniffi::Enum)]
=======
#[derive(Debug, PartialEq, Serialize, Deserialize)]
>>>>>>> 16bc451e
pub enum Status {
    Ok,
    Err {
        msg: String
    },
}

impl PingStatus {
    pub fn ok() -> PingStatus {
        PingStatus { status: Status::Ok }
    }

    pub fn err(err: &str) -> PingStatus {
        PingStatus {
            status: Status::Err {
                msg: err.to_string()
            },
        }
    }
}<|MERGE_RESOLUTION|>--- conflicted
+++ resolved
@@ -1,20 +1,12 @@
 use serde_derive::{Deserialize, Serialize};
 
 /// Ledger status:  whether connected node and network are alive
-<<<<<<< HEAD
-#[derive(Debug, PartialEq, uniffi::Record)]
-=======
-#[derive(Debug, PartialEq, Serialize, Deserialize)]
->>>>>>> 16bc451e
+#[derive(Debug, PartialEq, Serialize, Deserialize, uniffi::Record)]
 pub struct PingStatus {
     pub status: Status,
 }
 
-<<<<<<< HEAD
-#[derive(Debug, PartialEq, uniffi::Enum)]
-=======
-#[derive(Debug, PartialEq, Serialize, Deserialize)]
->>>>>>> 16bc451e
+#[derive(Debug, PartialEq, Serialize, Deserialize, uniffi::Enum)]
 pub enum Status {
     Ok,
     Err {
