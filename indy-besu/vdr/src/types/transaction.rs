use ethereum::{LegacyTransactionMessage, TransactionAction};
use ethereum_types::{H160, U256};
use log::{trace, warn};
use serde_derive::{Deserialize, Serialize};
use std::str::FromStr;

use crate::{
    client::GAS,
    error::{VdrError, VdrResult},
    types::{Address, ContractOutput, ContractParam},
    LedgerClient,
};

/// Type of transaction: write/read
/// depending on the transaction type different client methods will be executed to submit transaction
<<<<<<< HEAD
#[derive(Clone, Debug, PartialEq, uniffi::Enum)]
=======
#[derive(Clone, Debug, Default, PartialEq)]
>>>>>>> 16bc451e
pub enum TransactionType {
    #[default]
    Read,
    Write,
}

/// Transaction object
#[derive(Clone, Debug, Default, PartialEq, uniffi::Object)]
pub struct Transaction {
    /// type of transaction: write/read
    /// depending on the transaction type different client methods will be executed to submit transaction
    pub type_: TransactionType,
    /// transaction sender account address
    pub from: Option<Address>,
    /// transaction recipient address
    pub to: String,
    /// nonce - count of transaction sent by account
    pub nonce: Option<Vec<u64>>,
    /// chain id of the ledger
    pub chain_id: u64,
    /// transaction payload
    pub data: Vec<u8>,
    /// transaction signature
    pub signature: Option<TransactionSignature>,
<<<<<<< HEAD
}

#[derive(Clone, Debug, Default, PartialEq, uniffi::Record)]
pub struct TransactionSignature {
    pub v: u64,
    pub r: Vec<u8>,
    pub s: Vec<u8>,
=======
>>>>>>> 16bc451e
}

#[derive(Debug, Clone, PartialEq, Serialize, Deserialize, uniffi::Record)]
pub struct SignatureData {
    /// recovery ID using for public key recovery
    pub recovery_id: u64,
    /// ECDSA signature
    pub signature: Vec<u8>,
}

#[uniffi::export]
impl Transaction {
    #[uniffi::constructor]
    pub fn new(type_: TransactionType,
               from: Option<Address>,
               to: String,
               chain_id: u64,
               data: Vec<u8>,
               nonce: Option<Vec<u64>>,
               signature: Option<TransactionSignature>,
    ) -> Transaction {
        Transaction {
            type_,
            from,
            to,
            chain_id,
            data,
            nonce,
            signature,
        }
    }

    pub fn get_signing_bytes(&self) -> VdrResult<Vec<u8>> {
        let nonce = self.nonce.as_ref().ok_or_else(|| {
            VdrError::ClientInvalidTransaction {
                msg: "Transaction `nonce` is not set".to_string()
            }
        })?;
        let to = H160::from_str(&self.to).map_err(|_| {
            VdrError::ClientInvalidTransaction {
                msg: format!(
                    "Invalid transaction target address {}",
                    self.to
                )
            }
        })?;

        let nonce: [u64; 4] = nonce.clone().try_into()
            .map_err(|_| VdrError::CommonInvalidData {
                msg: "Invalid nonce provided".to_string()
            })?;

        let eth_transaction = LegacyTransactionMessage {
            nonce: U256(nonce),
            gas_price: U256([0, 0, 0, 0]),
            gas_limit: U256([GAS, 0, 0, 0]),
            action: TransactionAction::Call(to),
            value: Default::default(),
            input: self.data.clone(),
            chain_id: Some(self.chain_id),
        };

        let hash = eth_transaction.hash();
        Ok(hash.as_bytes().to_vec())
    }
}

impl Transaction {
    /// set signature for the transaction
    pub fn set_signature(&mut self, signature_data: SignatureData) {
        let v = signature_data.recovery_id + 35 + self.chain_id * 2;
        self.signature = Some(TransactionSignature {
            v,
<<<<<<< HEAD
            r: signature_data.signature[..32].to_vec(),
            s: signature_data.signature[32..].to_vec(),
        })
=======
            H256::from_slice(&signature_data.signature[..32]),
            H256::from_slice(&signature_data.signature[32..]),
        );

        self.signature = signature
>>>>>>> 16bc451e
    }
}

#[derive(Clone, Debug, Default, PartialEq)]
pub struct TransactionBuilder {
    contract: String,
    method: String,
    from: Option<Address>,
    nonce: Option<[u64; 4]>,
    params: Vec<ContractParam>,
    type_: TransactionType,
}

impl TransactionBuilder {
    pub fn new() -> TransactionBuilder {
        TransactionBuilder::default()
    }

    pub fn set_contract(mut self, contract: &str) -> TransactionBuilder {
        self.contract = contract.to_string();

        trace!(
            "Set contract: {} to TransactionBuilder: {:?}",
            contract,
            self
        );

        self
    }

    pub fn set_method(mut self, method: &str) -> TransactionBuilder {
        self.method = method.to_string();

        trace!("Set method: {} to TransactionBuilder: {:?}", method, self);

        self
    }

    pub fn add_param(mut self, param: ContractParam) -> TransactionBuilder {
        self.params.push(param.clone());

        trace!(
            "Added ContractParam: {:?} to TransactionBuilder: {:?}",
            param,
            self
        );

        self
    }

    pub fn set_type(mut self, type_: TransactionType) -> TransactionBuilder {
        self.type_ = type_.clone();

        trace!(
            "Set TransactionType: {:?} to TransactionBuilder: {:?}",
            type_,
            self
        );

        self
    }

    pub fn set_from(mut self, from: &Address) -> TransactionBuilder {
        self.from = Some(from.clone());

        trace!("Set from: {:?} to TransactionBuilder: {:?}", from, self);

        self
    }

    pub async fn build(self, client: &LedgerClient) -> VdrResult<Transaction> {
        let contract = client.contract(&self.contract)?;
        let data = contract.encode_input(&self.method, &self.params)?;
        let nonce = match self.type_ {
            TransactionType::Write => {
                let from = self.from.as_ref().ok_or_else(|| {
                    VdrError::ClientInvalidTransaction {
                        msg: "Transaction `sender` is not set".to_string()
                    }
                })?;

                let nonce = client.get_transaction_count(from).await?;
                Some(nonce.to_vec())
            }
            TransactionType::Read => None,
        };

        let transaction = Transaction {
            type_: self.type_,
            from: self.from,
            to: contract.address(),
            chain_id: client.chain_id(),
            data,
            nonce,
            signature: None,
        };

        trace!("Built transaction: {:?}", transaction);

        Ok(transaction)
    }
}

#[derive(Clone, Debug, Default, PartialEq)]
pub struct TransactionParser {
    contract: String,
    method: String,
}

impl TransactionParser {
    pub fn new() -> TransactionParser {
        TransactionParser::default()
    }

    pub fn set_contract(mut self, contract: &str) -> TransactionParser {
        self.contract = contract.to_string();

        trace!(
            "Set contract: {} to TransactionParser: {:?}",
            contract,
            self
        );

        self
    }

    pub fn set_method(mut self, method: &str) -> TransactionParser {
        self.method = method.to_string();

        trace!("Set method: {} to TransactionParser: {:?}", method, self);

        self
    }

    pub fn parse<T: TryFrom<ContractOutput, Error=VdrError>>(
        self,
        client: &LedgerClient,
        bytes: &[u8],
    ) -> VdrResult<T> {
        if bytes.is_empty() {
            let vdr_error =
                VdrError::ContractInvalidResponseData {
                    msg: "Empty response bytes".to_string()
                };

            warn!("Error: {:?} during transaction output parse", vdr_error);

            return Err(vdr_error);
        }
        let contract = client.contract(&self.contract)?;
        let output = contract.decode_output(&self.method, bytes)?;

        if output.is_empty() {
            let vdr_error =
                VdrError::ContractInvalidResponseData {
                    msg: "Unable to parse response".to_string()
                };

            warn!("Error: {:?} during transaction output parse", vdr_error);

            return Err(vdr_error);
        }

        trace!("Decoded transaction output: {:?}", output);

        T::try_from(output)
    }
}<|MERGE_RESOLUTION|>--- conflicted
+++ resolved
@@ -13,11 +13,7 @@
 
 /// Type of transaction: write/read
 /// depending on the transaction type different client methods will be executed to submit transaction
-<<<<<<< HEAD
-#[derive(Clone, Debug, PartialEq, uniffi::Enum)]
-=======
-#[derive(Clone, Debug, Default, PartialEq)]
->>>>>>> 16bc451e
+#[derive(Clone, Debug, Default, PartialEq, uniffi::Enum)]
 pub enum TransactionType {
     #[default]
     Read,
@@ -42,7 +38,6 @@
     pub data: Vec<u8>,
     /// transaction signature
     pub signature: Option<TransactionSignature>,
-<<<<<<< HEAD
 }
 
 #[derive(Clone, Debug, Default, PartialEq, uniffi::Record)]
@@ -50,8 +45,6 @@
     pub v: u64,
     pub r: Vec<u8>,
     pub s: Vec<u8>,
-=======
->>>>>>> 16bc451e
 }
 
 #[derive(Debug, Clone, PartialEq, Serialize, Deserialize, uniffi::Record)]
@@ -125,17 +118,9 @@
         let v = signature_data.recovery_id + 35 + self.chain_id * 2;
         self.signature = Some(TransactionSignature {
             v,
-<<<<<<< HEAD
             r: signature_data.signature[..32].to_vec(),
             s: signature_data.signature[32..].to_vec(),
         })
-=======
-            H256::from_slice(&signature_data.signature[..32]),
-            H256::from_slice(&signature_data.signature[32..]),
-        );
-
-        self.signature = signature
->>>>>>> 16bc451e
     }
 }
 
