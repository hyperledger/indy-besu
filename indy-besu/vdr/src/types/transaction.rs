--- conflicted
+++ resolved
@@ -43,16 +43,6 @@
     pub data: Vec<u8>,
     /// transaction signature
     pub signature: Option<TransactionSignature>,
-<<<<<<< HEAD
-}
-
-#[derive(Clone, Debug, Default, PartialEq, uniffi::Record)]
-pub struct TransactionSignature {
-    pub v: u64,
-    pub r: Vec<u8>,
-    pub s: Vec<u8>,
-=======
->>>>>>> b130c382
 }
 
 #[derive(Debug, Clone, PartialEq, Serialize, Deserialize, uniffi::Record)]
@@ -126,17 +116,11 @@
         let v = signature_data.recovery_id + 35 + self.chain_id * 2;
         self.signature = Some(TransactionSignature {
             v,
-<<<<<<< HEAD
-            r: signature_data.signature[..32].to_vec(),
-            s: signature_data.signature[32..].to_vec(),
-        })
-=======
             H256::from_slice(&signature_data.signature[..32]),
             H256::from_slice(&signature_data.signature[32..]),
         );
 
         self.signature = signature
->>>>>>> b130c382
     }
 }
 
