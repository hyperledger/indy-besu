--- conflicted
+++ resolved
@@ -168,12 +168,9 @@
     use super::*;
     use ethereum_types::H256;
     use once_cell::sync::Lazy;
-<<<<<<< HEAD
     use std::{env, fs};
+    use std::{env, fs, ops::Deref};
     use web3::types::Transaction as Web3Transaction;
-=======
-    use std::{env, fs, ops::Deref};
->>>>>>> ab71456c
 
     pub const CHAIN_ID: u64 = 1337;
     pub const CONTRACTS_SPEC_BASE_PATH: &str = "../smart_contracts/artifacts/contracts/";
@@ -183,7 +180,6 @@
         "cl/CredentialDefinitionRegistry.sol/CredentialDefinitionRegistry.json";
     pub const VALIDATOR_CONTROL_PATH: &str = "network/ValidatorControl.sol/ValidatorControl.json";
     pub const ROLE_CONTROL_PATH: &str = "auth/RoleControl.sol/RoleControl.json";
-<<<<<<< HEAD
     pub const RPC_NODE_ADDRESS: &str = "http://127.0.0.1:8545";
     pub const CLIENT_NODE_ADDRESSES: [&str; 4] = [
         "http://127.0.0.1:21001",
@@ -191,7 +187,6 @@
         "http://127.0.0.1:21003",
         "http://127.0.0.1:21004",
     ];
-=======
     pub static DEFAULT_NONCE: Lazy<Vec<u64>> = Lazy::new(|| vec![0, 0, 0, 0]);
 
     pub static DID_REGISTRY_ADDRESS: Lazy<Address> =
@@ -208,7 +203,6 @@
 
     pub static ROLE_CONTROL_ADDRESS: Lazy<Address> =
         Lazy::new(|| Address::from("0x0000000000000000000000000000000000006666"));
->>>>>>> ab71456c
 
     pub static TRUSTEE_ACC: Lazy<Address> =
         Lazy::new(|| Address::from("0xf0e2db6c8dc6c681bb5d6ad121a107f300e9b2b5"));
@@ -266,11 +260,7 @@
 
     pub struct MockClient {}
 
-<<<<<<< HEAD
-    #[async_trait::async_trait]
-=======
     #[async_trait]
->>>>>>> ab71456c
     impl Client for MockClient {
         async fn get_transaction_count(&self, _address: &Address) -> VdrResult<[u64; 4]> {
             Ok([0, 0, 0, 0])
