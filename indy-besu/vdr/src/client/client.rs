--- conflicted
+++ resolved
@@ -211,11 +211,7 @@
 
     pub struct MockClient {}
 
-<<<<<<< HEAD
-    #[async_trait(?Send)]
-=======
     #[async_trait::async_trait]
->>>>>>> 3b75c221
     impl Client for MockClient {
         async fn get_transaction_count(&self, _address: &Address) -> VdrResult<[u64; 4]> {
             Ok([0, 0, 0, 0])
